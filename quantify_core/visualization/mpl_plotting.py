--- conflicted
+++ resolved
@@ -316,13 +316,8 @@
         The colormap limit.
 
 
-<<<<<<< HEAD
-    .. include:: /examples/visualization.mpl_plotting.set_cyclic_colormap.py.rst.txt
+    .. include:: examples/visualization.mpl_plotting.set_cyclic_colormap.py.rst.txt
     """  # pylint: disable=line-too-long
-=======
-    .. include:: examples/visualization.mpl_plotting.set_cyclic_colormap.py.rst.txt
-    """
->>>>>>> bf966fe4
     shifted = bool(shifted)  # in case xarray min() is used
     if unit in {"deg", "rad"}:
         clim_d = {
