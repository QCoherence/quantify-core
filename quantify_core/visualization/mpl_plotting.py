--- conflicted
+++ resolved
@@ -16,16 +16,11 @@
 from matplotlib.colorbar import Colorbar
 from matplotlib.figure import Figure
 from matplotlib.image import AxesImage
-<<<<<<< HEAD
-from matplotlib.colorbar import Colorbar
-from matplotlib.lines import Line2D
-=======
 from matplotlib.lines import Line2D
 from matplotlib.text import Text
 from mpl_toolkits.axes_grid1 import make_axes_locatable
 from typing_extensions import Literal
 
->>>>>>> 4c0b84ff
 from quantify_core.visualization.SI_utilities import (
     set_cbarlabel,
     set_xlabel,
