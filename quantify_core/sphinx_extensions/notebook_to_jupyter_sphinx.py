# Repository: https://gitlab.com/quantify-os/quantify-core
# Licensed according to the LICENCE file on the master branch
"""
A sphinx extension that converts python Jupyter notebook scripts ``.rst.py`` (or ``.rst.*.py)`` in
the percent format to ``.rst`` (``.rst.*``) files to be executed by sphinx.

The extension purpose is to minimize the required overhead for writing and modifying
executable tutorials.

The rationale is to keep things as simple as possible and as easy to debug as possible:

- The code cells are converted into :code:`.. jupyter-execute::` rst directives.
- Raw cells are copy-pasted directly, therefore, they should contain rst contents only.
- Cells in markdown format are ignored.
- The generated :code:`.rst` output files are written to disk for easy inspection. Note that any problems with the rst text will be flagged by sphinx as coming from the output file of this extension. But you are able to insect it to identify the issue (and correct it in the notebook itself!).

Known alternative
-----------------

An alternative to this extensions is to use `nbsphinx in combination with jupytext <https://nbsphinx.readthedocs.io/en/latest/custom-formats.html#Example:-Jupytext>`_\. It has neat features, e.g. correctly pointing to the ``.py`` source file. However, `nbsphinx` has some limitations and potentially complicated-to-install dependencies (like pandoc). Such limitations include:

- It is not possible to insert notebook cells inside ``rst`` directives for example inside a drop-down ``.. note::`` directive.
- Specifying that a raw cell is to be interpreted as ``rst`` is `tricky <https://nbsphinx.readthedocs.io/en/latest/raw-cells.html>`_ and does not seem to be supported in Jupyter Lab.

.. _sec-sphinx-extension-usage:

Usage
-----

1. Create a Jupyter notebook in the `percent format <https://jupytext.readthedocs.io/en/latest/formats.html#the-percent-format>`_ with an extra suffix :code:`.rst.py`, or :code:`.rsr.*.py` (e.g. :code:`.py.rst.txt.py`). The extra suffix is necessary in order to collect the files that are to be converted. The percent format allows to keep the scripts compatible with IPyhton, Jupyter and most IDEs.

    .. tip::

        You can start from the ``.rst.py`` percent-formatted `Notebook template`_ and sync it with an ``.ipynb`` notebook if you wish.

        This is achieved, e.g., with the `jupytext extension <https://jupytext.readthedocs.io/>`_ for Jupyter Lab (pre-installed on recent versions). Open the `Jupyter Lab's Command Palette <https://jupyterlab.readthedocs.io/en/stable/user/commands.html>`_ and start typing "Pair". The Jupytext commands should show up.

    .. tip::

        The ``.rsr.*.py`` extensions, e.g. ``.rst.txt.py``, will preserve its extension(s). This is supported in order to be able to produce rst files that are ignored by sphinx and can be ``.. include::``\d in other parts of the project. For example, you might want to keep long code example in a separate directory instead of including everything directly inside a docstring of a class. This makes it also easier to modify examples without having to build the docs in order to test that the examples work.

        The rest of the documentation below applies equally for ``.rsr.py`` and ``.rsr.*.py``, even though the latter is not mentioned explicitly for simplicity.


2. Version control only the :code:`.rst.py` file. Do not commit the :code:`.rst` nor the :code:`.ipynb` files.

    .. tip::

        To ensure this in a git repository add the following to your ``.gitignore`` file:

        .. code-block::

            *.rst.ipynb
            *.py.rst
            *.py.rst.txt

    .. tip::

        When switching between git branches you might need to clean up all the generated ``*.rst`` files.
        You canuse the following unix commands (or integrate them in the ``Makefile`` your project).

        .. code-block:: console

            $ find . -iname "*.py.rst" -exec rm -f -i {} +
            $ find . -iname "*.py.rst.txt" -exec rm -f -i {} +

        Remove the ``-i`` option to remove files without confirmation.

3. Add this extension to your sphinx :code:`conf.py` file.

    .. code-block:: python

        extensions = [
            # ...,
            "quantify_core.sphinx_extensions.notebook_to_jupyter_sphinx",
        ]

4. Add the `.rst.py` file(s) in the same location where you would like the `.rst` output file(s) to be generated.

5. Add the file(s) to a table of contents as you would usually do for normal `.rst` file(s). Mind that you do not need to specify the file extension, however, if you do, it must be :code:`.rst` (and not :code:`.rst.py`!).

6. Every time the docs are built by sphinx, the :code:`.rst` file(s) corresponding to all the :code:`.rst.py` file(s) will be generated under the same directory with the same name. This step will be executed right after sphinx loads its settings from the :code:`conf.py` file.

    .. note::

        This extension will not process all :code:`.rst.py` files but will only write to
        disk the files that result in different contents compared to the contents of the
        existing :code:`.rst` file. Since sphinx is efficient and does not process files
        that have not changed, this speeds up the development time.

        If you are updating the code that is used in the notebooks you might want to force
        the rebuild of the ``.rst`` files by adding (temporarily) to the ``conf.py``:

        .. code-block::

            # ...
            notebook_to_jupyter_sphinx_always_rebuild = True
            # ...

Code cells configuration magic comment
^^^^^^^^^^^^^^^^^^^^^^^^^^^^^^^^^^^^^^

Sometimes it is necessary to pass some configuration options to this extension in order
for it to produce the indented output from code cells. To achieve this a magic comment
is used, currently supporting two configuration keys. The configuration is a dictionary
that will be parsed as json. In addition a python dictionary with specific name can be
defined on the first line of the cell. This can be handy to detect any typos and support
IDE autocomplete.

.. note::

    An experienced reader might suggest using the metadata of cells for this task, which is a more "clean" way of storing this information. Nonetheless, it would be more difficult for non-experienced users to understand it and edit the "hidden" metadata of a cell in a notebook environment.

.. code-block:: python

    rst_conf = {"indent": "    ", "jupyter_execute_options": [":hide-output:"]}

    # ... the rest of the python code in the cell...

**OR**

.. code-block:: python

    # rst-json-conf: {"indent": "    ", "jupyter_execute_options": [":hide-output:"]}

    # ... the rest of the python code in the cell...


The :code:`"indent"` entry specifies the indentation of the
:code:`.. jupyter-execute::` block produced.
You will need this when you intended the block to be included, e.g., inside a
:code:`.. note::`.
You might argue that you could just indent the code in the cell instead, which works in,
e.g., Jupyter Lab, however the :code:`.rst.py` file will become an invalid python file,
confuse auto formatters and linters, etc..

The :code:`"jupyter_execute_options"` entry is a list of directive options that will be
placed on the line below the :code:`.. jupyter-execute::`.

The above example will produce the following in the :code:`.rst` file :

.. code-block:: rst

    .. jupyter-execute::
        :hide-output:

        # ... the rest of the python code in the cell...

.. tip::

    If you wan to suppress the output of a final line in a notebook cell you could
    usually use a :code:`;`. However, if you use a python auto formatter like black in
    the repository, it will get removed.
    To achieve the same effect assign the output of the last line of a cell to the
    :code:`_` variable. E.g., :code:`_ = plt.plot(...)`. You can read more about this
    python feature
    `here <https://www.datacamp.com/community/tutorials/role-underscore-python>`_.

Potential enhancements
----------------------

The extension could be enhanced in a few ways:

- Include the raw rst cells in the notebooks that `jupyter_sphinx` allows to download.
- Make the "View page source"/"Edit on GitHub/GitLab" point to the ``.rst.py`` script instead of the ``.rst``.
- A Jupyter Lab or browser extension for ``rst`` code highlighting (see limitation below).
- Support for using markdown cells directly with conversion to .rst using a tool like MYST.

Known limitations
-----------------

Code highlighting in Jupyter Lab
    Unfortunately it seems that it is not possible to make Jupyter Lab highlight the rst code in the (raw) cells of a notebook, which would be useful for this extension.
    There are some workarounds for Jupyter Notebook involving cell magics but it is not quite worth the effort.

Notebook template
-----------------

To make use of this extensions you can start from this ``template.rst.py``.

.. code-block:: python

    # ---
    # jupyter:
    #   jupytext:
    #     cell_markers: \\\"\\\"\\\"
    #     formats: py:percent
    #     text_representation:
    #       extension: .py
    #       format_name: percent
    #   kernelspec:
    #     display_name: Python 3 (ipykernel)
    #     language: python
    #     name: python3
    # ---

    # %% [raw]
    \"\"\"
    The contents of this raw cell will be copy-pasted into the ``.rst`` file.
    \"\"\"

    # %%
    # This is a code cell, will be translated into a `.. jupyter-execute::` block.
    assert 1+1 == 2

Place it in the desired location, rename it and navigate to its location using file
browser in Jupyter Lab. Then right-click the file and under the `Open With` select
`Notebook`. Note that you need a relatively recent version of Jupyter Lab for this
to already be part of the Jupyter Lab interface by default (if not consult the
`jupytext documentation <https://jupytext.readthedocs.io>`_).

The ``cell_markers`` in the header of the template tells `jupytext` to store the
contents of raw notebook cells in the ``.rst.py`` files inside blocks that look like
this:

.. code-block:: python

    # %% [raw]
    \"\"\"
    Raw cell contents
    goes here
    \"\"\"

Instead of the default:

.. code-block:: python

    # %% [raw]
    # Raw cell contents
    # goes here

You can remove that line if you wish to use the default representation.

"""  # pylint: disable=line-too-long

from __future__ import annotations

import ast
import itertools
from typing import List, Tuple
import json
from pathlib import Path
import jupytext
from sphinx.errors import ExtensionError
from sphinx.util import logging

logger = logging.getLogger(__name__)

# pylint: disable=unused-argument
def get_code_indent_and_processed_lines(
    cell_source_code: str,
) -> Tuple[str, List[str]]:
    """
    Processes a code cell applying configuration from the magic comment.

    Parameters
    ----------
    cell_source_code
        String containing the code of the cell.
    """
    code_cell_lines = cell_source_code.split("\n")
    indent = ""
    directive_options = []
    if code_cell_lines:
        # skip line in case of a cell magic used for code highlight in Jupyter Notebook
        if code_cell_lines[0] == r"%%rst":
            code_cell_lines = code_cell_lines[1:]

        first_line = code_cell_lines[0]

        conf = None
        exc = None

        exc_msg = (
            "Error evaluating rst configuration while processing the cell:\n\n"
            f"{cell_source_code}"
        )

        magic_comment = "# rst-json-conf:"
        if first_line.startswith(magic_comment):
            try:
                conf = json.loads(first_line[len(magic_comment) :])
            except Exception as exc:
                raise ExtensionError(exc_msg, modname=__name__) from exc

        # Allow also an actual python dictionary defined on first line(s) of the cell
        elif first_line.startswith("rst_conf"):
            # parse the expression that comes after `rst_conf = `
            python_module_from_cell = ast.parse(cell_source_code)
            rst_conf_expression = python_module_from_cell.body[0]
            # evaluate the expression
            # eval is used instead of ast.literal_eval for more flexibility,
            # e.g. makes possible rst_conf = {"indent": "    " * 2}
            # pylint: disable=eval-used
            try:
                compiled = compile(
                    ast.Expression(rst_conf_expression.value),
                    "cell_module",
                    "eval",
                )
                conf = dict(eval(compiled))
<<<<<<< HEAD
            except (Exception, SyntaxError) as exc:
=======
            except Exception as exc:
>>>>>>> bf966fe4
                raise ExtensionError(exc_msg, modname=__name__) from exc

        if conf is not None:
            indent = conf.pop("indent", "")
            directive_options = conf.pop("jupyter_execute_options", [])

            # don't output the magic comment nor the empty line after it
            if code_cell_lines[1:] and code_cell_lines[1] == "":
                code_cell_lines = code_cell_lines[2:]
            else:
                code_cell_lines = code_cell_lines[1:]

            if len(conf):
                raise ExtensionError(
                    f"Unexpected key(s) in the rst-json-conf: `{conf}` while "
                    f"processing the cell:\n\n{cell_source_code}",
                    modname=__name__,
                )

    return indent, directive_options + [""] + code_cell_lines


# pylint: disable=unused-argument
def make_jupyter_sphinx_block(cell_source_code: str, rst_indent: str = "    ") -> str:
    """
    Converts a code cell into rst code under a :code:`jupyter-execute` directive.

    Indentation is applied according to the magic comment.

    .. note::

        The contents of the :code:`jupyter-execute` block require an indentation as
        well. This one can be set in the :code:`conf.py`.

        E.g., :code:`notebook_to_jupyter_sphinx_rst_indent = "    "`.

    Parameters
    ----------
    cell_source_code
        String containing the code of the cell.
    rst_indent
        Indentation used to indent the code inside the :code:`.. jupyter-execute ::`
        block.
    """
    indent, lines = get_code_indent_and_processed_lines(cell_source_code)
    out = ""
    header = f"\n\n\n{indent}.. jupyter-execute::\n"
    indent = f"{indent}{rst_indent}"
    for line in lines:
        out += f"{indent}{line}\n" if line.strip() != "" else "\n"

    return header + out if out.strip() != "" else ""


# pylint: disable=unused-argument
def make_rst_block(cell_source: str, prefix="\n\n\n") -> str:
    """
    Prefixes the raw rst with the :code:`prefix`.

    Parameters
    ----------
    cell_course
        String containing the contents of the raw cell.
    prefix
        Prefix to add to :code:`cell_source`.
    """
    return prefix + cell_source


def cell_to_rst_str(
    cell: dict, is_first_cell: bool = False, rst_indent: str = "    "
) -> str:
    """
    Converts a notebook cell dict according to its type (raw or code).

    Parameters
    ----------
    cell
        Cell dict object from the notebook file.
    is_first_cell
        Indicates if it is the first cell in the notebook file.
        Used to avoid inserting undesired blank lines.
    rst_indent
        See :func:`~.make_jupyter_sphinx_block`.
    """
    cell_type = cell["cell_type"]
    cell_source = cell["source"]

    if cell_type == "code":
        rst = make_jupyter_sphinx_block(cell_source, rst_indent)
    elif cell_type == "raw":
        rst = make_rst_block(cell_source, prefix="" if is_first_cell else "\n\n\n")
    else:
        logger.debug(
            f"Cell of type {cell_type} are ignored. "
            "Only code and raw cells will be processed.",
        )
        rst = ""

    return rst


def notebook_to_rst(notebook: dict, rst_indent: str = "    ") -> str:
    """
    Converts the notebook to an rst string.

    Parameters
    ----------
    notebook
        Dict(-like) object of the notebook file.
    rst_indent
        See :func:`~.make_jupyter_sphinx_block`.
    """
    rst_str = (
        ".. DO NOT EDIT, CHANGES WILL BE LOST!\n"
        ".. Automatically generated by the notebook_to_jupyter_sphinx sphinx extension.\n\n"
    )
    for i, cell in enumerate(notebook["cells"]):
        logger.debug(f"Processing cell #{i}.")
        rst_str += cell_to_rst_str(cell, not i, rst_indent)

    if rst_str[-1] != "\n":
        rst_str += "\n"

    return rst_str


# pylint: disable=unused-argument
def notebooks_to_rst(app, config) -> None:
    """
    Searches for all :code:`*.rst.py` files and converts them to :code:`*.rst` files.

    The output file will placed in the same directory as the original file.

    Parameters
    ----------
    app
        The sphinx app provided by sphinx when calling this function.
    config
        The sphinx config provided by sphinx when calling this function.
    """
    encoding = "utf-8"

    def _write_required(filepath: Path, text: str) -> bool:
        """
        Writes the contents to the file only if these contents will results in a
        different file.
        """
        write = True
        filepath = Path(filepath)
        if filepath.is_file():
            old_contents = filepath.read_text(encoding=encoding)
            if old_contents == text:
                # Avoid making sphinx consider that the file has changed
                write = False

        return write

    def strip_suffixes(path: Path, suffixes: list = None) -> str:
        path = Path(path)
        if suffixes is None:
            suffixes = []
        if path.suffix != ".rst":  # only remove extensions until `.rst`
            suffixes.append(path.suffix)
            path, suffixes = strip_suffixes(path.stem, suffixes)
            path = Path(path)
        return path.name, suffixes

    def rst_output_filepath(file: Path) -> Path:
        rst_filepath = file.parent / Path(file.stem)  # removes .py extensions
        name_dot_rst, suffixes = strip_suffixes(rst_filepath)
        # we prefix an extra .py extension so that output files can be `.gitignore`d
        file_name = Path(name_dot_rst).stem + f".py.rst{''.join(suffixes)}"
        return rst_filepath.parent / file_name

    srcdir = Path(app.srcdir)
    # Sometimes it is useful to generate rst contents in one dir but we want it to be
    # evaluated in another dir and for that the output file requires for example `.txt`
    # extension. A simple way to achieve this is to support input files
    # with extensions `.rst.*.py`, e.g., `.py.rst.txt.py`.
    rst_other_py_files = srcdir.rglob("*.rst.*.py")
    for file in itertools.chain(srcdir.rglob("*.rst.py"), rst_other_py_files):
        if ".ipynb_checkpoints" in file.parts:
            # Ignore checkpoints created by Jupyter Notebook/Lab
            continue

        logger.debug("Converting file...", location=file)
        try:
            notebook = jupytext.read(file, fmt="py:percent")
            rst_indent = config["notebook_to_jupyter_sphinx_rst_indent"]
            always_rebuild = config["notebook_to_jupyter_sphinx_always_rebuild"]
            rst_str = notebook_to_rst(notebook, rst_indent)
            rst_filepath = rst_output_filepath(file)
            if always_rebuild or _write_required(rst_filepath, rst_str):
                Path(rst_filepath).write_text(rst_str, encoding=encoding)
        except Exception as e:
            raise ExtensionError(  # pylint: disable=raise-missing-from
                f"Unexpected error occurred while converting \n{file}.\n\n", orig_exc=e
            )


def setup(app):
    """
    Setup the sphinx extension by connecting the converter to one of the events that
    sphinx emits in the beginning of the docs build execution.
    """
    app.connect("config-inited", notebooks_to_rst)
    # Register the extension configuration parameters
    app.add_config_value(
        name="notebook_to_jupyter_sphinx_rst_indent",
        default="    ",
        rebuild="html",
        types=[str],
    )
    # Will force the extensions to always write the rst output even if the file would be
    # the same, this should trigger sphinx in processing the file again, which can be
    # useful if the source code used in the notebook has changed
    app.add_config_value(
        name="notebook_to_jupyter_sphinx_always_rebuild",
        default=False,
        rebuild="html",
        types=[bool],
    )<|MERGE_RESOLUTION|>--- conflicted
+++ resolved
@@ -299,11 +299,7 @@
                     "eval",
                 )
                 conf = dict(eval(compiled))
-<<<<<<< HEAD
-            except (Exception, SyntaxError) as exc:
-=======
             except Exception as exc:
->>>>>>> bf966fe4
                 raise ExtensionError(exc_msg, modname=__name__) from exc
 
         if conf is not None:
