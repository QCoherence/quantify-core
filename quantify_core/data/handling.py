# Repository: https://gitlab.com/quantify-os/quantify-core
# Licensed according to the LICENCE file on the master branch
"""Utilities for handling data."""
from __future__ import annotations
import os
import sys
import json
from typing import Union
from collections.abc import Iterable
import datetime
from uuid import uuid4
from pathlib import Path
from dateutil.parser import parse

import numpy as np
import xarray as xr
from qcodes import Instrument
from quantify_core.data.types import TUID
from quantify_core.utilities.general import delete_keys_from_dict
import quantify_core.data.dataset_adapters as da

# this is a pointer to the module object instance itself.
this = sys.modules[__name__]
this._datadir = None

DATASET_NAME = "dataset.hdf5"
QUANTITIES_OF_INTEREST_NAME = "quantities_of_interest.json"
PROCESSED_DATASET_NAME = "dataset_processed.hdf5"


def gen_tuid(time_stamp: datetime.datetime = None) -> TUID:
    """
    Generates a :class:`~quantify_core.data.types.TUID` based on current time.

    Parameters
    ----------
    time_stamp
        Optional, can be passed to ensure the tuid is based on a specific time.

    Returns
    -------
    :
        Timestamp based uid.
    """
    if time_stamp is None:
        time_stamp = datetime.datetime.now()
    # time_stamp gives microsecs by default
    (date_time, micro) = time_stamp.strftime("%Y%m%d-%H%M%S-.%f").split(".")
    # this ensures the string is formatted correctly as some systems return 0 for micro
    date_time = f"{date_time}{int(int(micro) / 1000):03d}-"
    # the tuid is composed of the timestamp and a 6 character uuid.
    tuid = TUID(date_time + str(uuid4())[:6])

    return tuid


def get_datadir() -> str:
    """
    Returns the current data directory.
    The data directory can be changed using
    :func:`~quantify_core.data.handling.set_datadir`.

    Returns
    -------
    :
        The current data directory.
    """
    set_datadir_import = "from " + this.__name__ + " import set_datadir"

    if this._datadir is None or not os.path.isdir(this._datadir):
        raise NotADirectoryError(
            "The datadir is not valid. Please set the datadir after importing Quantify."
            "\nWe recommend to settle for a single common data directory for all \n"
            "notebooks/experiments within your measurement setup/PC.\n"
            "E.g. '~/quantify-data' (unix), or 'D:\\Data\\quantify-data' (Windows).\n"
            "The datadir can be changed as follows:\n\n"
            f"    {set_datadir_import}\n"
            "    set_datadir('path_to_datadir')"
        )

    return this._datadir


def set_datadir(datadir: str) -> None:
    """
    Sets the data directory.

    Parameters
    ----------
    datadir
        Path of the data directory. If set to ``None``, resets the datadir to the
        default datadir (``<top_level>/data``).
    """
    if not os.path.isdir(datadir):
        os.mkdir(datadir)
    this._datadir = datadir


def locate_experiment_container(tuid: TUID, datadir: str = None) -> str:
    """
    Returns the path to the experiment container of the specified tuid.

    Parameters
    ----------
    tuid
        A :class:`~quantify_core.data.types.TUID` string. It is also possible to specify
        only the first part of a tuid.
    datadir
        Path of the data directory. If ``None``, uses :meth:`~get_datadir` to determine
        the data directory.
    Returns
    -------
    :
        The path to the experiment container
    Raises
    ------
    FileNotFoundError
        Experiment container not found.
    """
    if datadir is None:
        datadir = get_datadir()

    daydir = os.path.join(datadir, tuid[:8])

    # This will raise a file not found error if no data exists on the specified date
    exp_folders = list(filter(lambda x: tuid in x, os.listdir(daydir)))
    if len(exp_folders) == 0:
        raise FileNotFoundError(f"File with tuid: {tuid} was not found.")

    # We assume that the length is 1 as tuid is assumed to be unique
    exp_folder = exp_folders[0]

    return os.path.join(daydir, exp_folder)


def _locate_experiment_file(
    tuid: TUID, datadir: str = None, name: str = DATASET_NAME
) -> str:
    exp_container = locate_experiment_container(tuid=tuid, datadir=datadir)
    return os.path.join(exp_container, name)


def load_dataset(
    tuid: TUID, datadir: str = None, name: str = DATASET_NAME
) -> xr.Dataset:
    """
    Loads a dataset specified by a tuid.

    .. tip::

        This method also works when specifying only the first part of a
        :class:`~quantify_core.data.types.TUID`.

    .. note::

        This method uses :func:`~.load_dataset` to ensure the file is closed after
        loading as datasets are intended to be immutable after performing the initial
        experiment.

    Parameters
    ----------
    tuid
        A :class:`~quantify_core.data.types.TUID` string. It is also possible to specify
        only the first part of a tuid.
    datadir
        Path of the data directory. If ``None``, uses :meth:`~get_datadir` to determine
        the data directory.
    Returns
    -------
    :
        The dataset.
    Raises
    ------
    FileNotFoundError
        No data found for specified date.
    """
    return load_dataset_from_path(_locate_experiment_file(tuid, datadir, name))


def load_dataset_from_path(path: Union[Path, str]) -> xr.Dataset:
    """
    Loads a :class:`~xarray.Dataset` with a specific engine preference.

    Before returning the dataset
    :meth:`AdapterH5NetCDF.recover() <quantify_core.data.dataset_adapters.AdapterH5NetCDF.recover>`
    is applied.

    This function tries to load the dataset until success with the following engine
    preference:

    - ``"h5netcdf"``
    - ``"netcdf4"``
    - No engine specified (:func:`~xarray.load_dataset` default)

    Parameters
    ----------
    path
        Path to the dataset.

    Returns
    -------
    :
        The loaded dataset.
    """  # pylint: disable=line-too-long
    exceptions = []
    engines = ["h5netcdf", "netcdf4", None]
    for engine in engines:
        try:
            dataset = xr.load_dataset(path, engine=engine)
        except Exception as exception:
            exceptions.append(exception)
        else:
            # Only quantify_dataset_version=>2.0.0 requires the adapter
            if "quantify_dataset_version" in dataset.attrs:
                dataset = da.AdapterH5NetCDF.recover(dataset)
            return dataset

    # Do not let exceptions pass silently
    for exception, engine in zip(exceptions, engines[: engines.index(engine)]):
        print(
            f"Failed loading dataset with '{engine}' engine. "
            f"Raised '{exception.__class__.__name__}':\n    {exception}"
        )
    # raise the last exception
    raise exception


def load_quantities_of_interest(tuid: TUID, analysis_name: str) -> dict:
    """
    Given an experiment TUID and the name of an analysis previously run on it,
    retrieves the corresponding "quantities of interest" data.

    Parameters
    ----------
    tuid
        TUID of the experiment.
    analysis_name
        Name of the Analysis from which to load the data.

    Returns
    -------
    :
        A dictionary containing the loaded quantities of interest.
    """

    # Get Analysis directory from TUID
    exp_folder = Path(locate_experiment_container(tuid, get_datadir()))
    analysis_dir = exp_folder / f"analysis_{analysis_name}"

    if not analysis_dir.is_dir():
        raise FileNotFoundError("Analysis not found in current experiment.")

    # Load JSON file and return
    with open(os.path.join(analysis_dir, QUANTITIES_OF_INTEREST_NAME), "r") as file:
        quantities_of_interest = json.load(file)

    return quantities_of_interest


def load_processed_dataset(tuid: TUID, analysis_name: str) -> xr.Dataset:
    """
    Given an experiment TUID and the name of an analysis previously run on it,
    retrieves the processed dataset resulting from that analysis.

    Parameters
    ----------
    tuid
        TUID of the experiment from which to load the data.
    analysis_name
        Name of the Analysis from which to load the data.

    Returns
    -------
    :
        A dataset containing the results of the analysis.
    """

    # Get Analysis directory from TUID
    exp_folder = Path(locate_experiment_container(tuid, get_datadir()))
    analysis_dir = exp_folder / f"analysis_{analysis_name}"

    if not analysis_dir.is_dir():
        raise FileNotFoundError("Analysis not found in current experiment.")

    # Load dataset and return
    return load_dataset_from_path(analysis_dir / PROCESSED_DATASET_NAME)


def _xarray_numpy_bool_patch(dataset: xr.Dataset) -> None:
    """
    Converts any attribute of :obj:`~numpy.bool_` type to a :obj:`~bool`.

    This is a patch to a bug in xarray 0.17.0.

    .. seealso::

        See issue #161 in quantify-core.
        Our (accepted) pull request https://github.com/pydata/xarray/pull/4986
        Version >0.17.0 will fix the problem but will have breaking changes,
        for now we use this patch.

    Parameters
    ----------
    dataset
        The dataset to be patched in-place.

    """

    def bool_cast_attributes(attrs: dict) -> None:
        for attr_name, attr_val in attrs.items():
            if isinstance(attr_val, np.bool_):
                # cast to bool to avoid xarray 0.17.0 type exception
                # for engine="h5netcdf"
                attrs[attr_name] = bool(attr_val)

    for data_array in dataset.variables.values():
        bool_cast_attributes(data_array.attrs)

    bool_cast_attributes(dataset.attrs)


def write_dataset(path: Union[Path, str], dataset: xr.Dataset) -> None:
    """
    Writes a :class:`~xarray.Dataset` to a file with the `h5netcdf` engine.

    Before writing the
    :meth:`AdapterH5NetCDF.adapt() <quantify_core.data.dataset_adapters.AdapterH5NetCDF.adapt>`
    is applied.

    To accommodate for complex-type numbers and arrays ``invalid_netcdf=True`` is used.

    Parameters
    ----------
    path
        Path to the file including filename and extension
    dataset
        The :class:`~xarray.Dataset` to be written to file.
    """  # pylint: disable=line-too-long
    _xarray_numpy_bool_patch(dataset)  # See issue #161 in quantify-core
    # Only quantify_dataset_version=>2.0.0 requires the adapter
    if "quantify_dataset_version" in dataset.attrs:
        dataset = da.AdapterH5NetCDF.adapt(dataset)
    dataset.to_netcdf(path, engine="h5netcdf", invalid_netcdf=True)


def load_snapshot(tuid: TUID, datadir: str = None, file: str = "snapshot.json") -> dict:
    """
    Loads a snapshot specified by a tuid.

    Parameters
    ----------
    tuid
        A :class:`~quantify_core.data.types.TUID` string. It is also possible to specify
        only the first part of a tuid.
    datadir
        Path of the data directory. If ``None``, uses :meth:`~get_datadir` to determine
        the data directory.
    file
        Filename to load.
    Returns
    -------
    :
        The snapshot.
    Raises
    ------
    FileNotFoundError
        No data found for specified date.
    """
    with open(_locate_experiment_file(tuid, datadir, file)) as snap:
        return json.load(snap)


def create_exp_folder(tuid: TUID, name: str = "", datadir: str = None):
    """
    Creates an empty folder to store an experiment container.

    If the folder already exists, simply returns the experiment folder corresponding to
    the :class:`~quantify_core.data.types.TUID`.

    Parameters
    ----------
    tuid
        A timestamp based human-readable unique identifier.
    name
        Optional name to identify the folder.
    datadir
        path of the data directory.
        If ``None``, uses :meth:`~get_datadir` to determine the data directory.
    Returns
    -------
    :
        Full path of the experiment folder following format:
        ``/datadir/YYYYmmDD/YYYYmmDD-HHMMSS-sss-******-name/``.
    """
    TUID.is_valid(tuid)

    if datadir is None:
        datadir = get_datadir()
    exp_folder = os.path.join(datadir, tuid[:8], tuid)
    if name != "":
        exp_folder += "-" + name

    os.makedirs(exp_folder, exist_ok=True)
    return exp_folder


# pylint: disable=too-many-locals
def initialize_dataset(
    settable_pars: Iterable, setpoints: np.ndarray, gettable_pars: Iterable
):
    """
    Initialize an empty dataset based on settable_pars, setpoints and gettable_pars

    Parameters
    ----------
    settable_pars
        A list of M settables.
    setpoints
        An (N*M) array.
    gettable_pars
        A list of gettables.
    Returns
    -------
    :
        The dataset.
    """

    darrs = []
    coords = []
    for i, setpar in enumerate(settable_pars):
        attrs = {
            "name": setpar.name,
            "long_name": setpar.label,
            "units": setpar.unit,
            "batched": _is_batched(setpar),
        }
        if attrs["batched"] and hasattr(setpar, "batch_size"):
            attrs["batch_size"] = getattr(setpar, "batch_size")
        coords.append(f"x{i}")
        darrs.append(xr.DataArray(data=setpoints[:, i], name=coords[-1], attrs=attrs))

    numpoints = len(setpoints[:, 0])
    j = 0
    for getpar in gettable_pars:
        # it's possible for one Gettable to return multiple axes. to handle this, zip
        # the axis info together
        # so we can iterate through when defining the axis in the dataset
        if not isinstance(getpar.name, list):
            itrbl = zip([getpar.name], [getpar.label], [getpar.unit])
        else:
            itrbl = zip(getpar.name, getpar.label, getpar.unit)

        count = 0
        for idx, info in enumerate(itrbl):
            attrs = {
                "name": info[0],
                "long_name": info[1],
                "units": info[2],
                "batched": _is_batched(getpar),
            }
            if attrs["batched"] and hasattr(getpar, "batch_size"):
                attrs["batch_size"] = getattr(getpar, "batch_size")
            empty_arr = np.empty(numpoints)
            empty_arr[:] = np.nan
            darrs.append(
                xr.DataArray(
                    data=empty_arr,
                    name=f"y{j + idx}",
                    attrs=attrs,
                )
            )
            count += 1
        j += count

    dataset = xr.merge(darrs)
    dataset = dataset.set_coords(coords)
    # xarray>=0.18.0 tries to combine attrs which we do not want at all
    dataset.attrs = {}
    dataset.attrs["tuid"] = gen_tuid()
    return dataset


def grow_dataset(dataset: xr.Dataset) -> xr.Dataset:
    """
    Resizes the dataset by doubling the current length of all arrays.

    Parameters
    ----------
    dataset
        The dataset to resize.
    Returns
    -------
    :
        The resized dataset.
    """
    darrs = []

    # coords will also be grown
    for vname in dataset.variables.keys():
        data = dataset[vname].values
        darrs.append(
            xr.DataArray(
                name=dataset[vname].name,
                data=np.pad(data, (0, len(data)), "constant", constant_values=np.nan),
                attrs=dataset[vname].attrs,
            )
        )
    coords = tuple(dataset.coords.keys())
    dataset = dataset.drop_dims(["dim_0"])
    merged_data_arrays = xr.merge(darrs)
    merged_data_arrays.attrs = {}  # xarray>=0.18.0 tries to merge attrs
    dataset = dataset.merge(merged_data_arrays)
    dataset = dataset.set_coords(coords)
    return dataset


def trim_dataset(dataset: xr.Dataset) -> xr.Dataset:
    """
    Trim NaNs from a dataset, useful in the case of a dynamically
    resized dataset (e.g. adaptive loops).

    Parameters
    ----------
    dataset
        The dataset to trim.
    Returns
    -------
    :
        The dataset, trimmed and resized if necessary or unchanged.
    """
    coords = tuple(dataset.coords.keys())
    for i, val in enumerate(reversed(dataset["y0"].values)):
        if not np.isnan(val):
            finish_idx = len(dataset["y0"].values) - i
            darrs = []
            # coords will also be trimmed
            for vname in dataset.variables.keys():
                data = dataset[vname].values[:finish_idx]
                darrs.append(
                    xr.DataArray(
                        name=dataset[vname].name, data=data, attrs=dataset[vname].attrs
                    )
                )
            dataset = dataset.drop_dims(["dim_0"])
            merged_data_arrays = xr.merge(darrs)
            merged_data_arrays.attrs = {}  # xarray>=0.18.0 tries to merge attrs
            dataset = dataset.merge(merged_data_arrays)
            dataset = dataset.set_coords(coords)
            break

    return dataset


def to_gridded_dataset(
    quantify_dataset: xr.Dataset,
    dimension: str = "dim_0",
    coords_names: Iterable = None,
) -> xr.Dataset:
    """
    Converts a flattened (a.k.a. "stacked") dataset as the one generated by the
    :func:`~initialize_dataset` to a dataset in which the measured values are mapped
    onto a grid in the `xarray` format.

    This will be meaningful only if the data itself corresponds to a gridded
    measurement.

    .. note::

        Each individual :code:`(x0[i], x1[i], x2[i], ...)` setpoint must be unique.

    Conversions applied:

    - The names :code:`"x0", "x1", ...` will correspond to the names of the Dimensions.
    - The unique values for each of the :code:`x0, x1, ...` Variables are converted to
        Coordinates.
    - The :code:`y0, y1, ...` Variables are reshaped into a (multi-)dimensional grid
        and associated to the Coordinates.

    .. seealso:: :meth:`~quantify_core.measurement.MeasurementControl.setpoints_grid`

    Parameters
    ----------
    quantify_dataset
        Input dataset in the format generated by the :class:`~initialize_dataset`.
    dimension
        The flattened xarray Dimension.
    coords_names
        Optionally specify explicitly which Variables correspond to orthogonal
        coordinates, e.g. datasets holds values for :code:`("x0", "x1")` but only "x0"
        is independent: :code:`to_gridded_dataset(dset, coords_names=["x0"])`.

    Returns
    -------
    :
        The new dataset.


<<<<<<< HEAD
    .. include:: /examples/data.handling.to_gridded_dataset.py.rst.txt
=======
    .. include:: examples/data.handling.to_gridded_dataset.py.rst.txt
>>>>>>> bf966fe4
    """
    if dimension not in quantify_dataset.dims:
        dims = tuple(quantify_dataset.dims.keys())
        raise ValueError(f"Dimension {dimension} not in dims {dims}.")

    if coords_names is None:
        # for compatibility with older datasets we use `variables` instead of `coords`
        coords_names = sorted(
            v for v in quantify_dataset.variables.keys() if v.startswith("x")
        )
    else:
        for coord in coords_names:
            vars_ = tuple(quantify_dataset.variables.keys())
            if coord not in vars_:
                raise ValueError(f"Coordinate {coord} not in coordinates {vars_}.")

    # Because xarray in general creates new objects and
    # due to https://github.com/pydata/xarray/issues/2245
    # the attributes need to be saved and restored in the new object
    attrs_coords = tuple(quantify_dataset[name].attrs for name in coords_names)
    # Convert "xi" variables to Coordinates
    dataset = quantify_dataset.set_coords(coords_names)

    # Convert to a gridded xarray dataset format

    if len(coords_names) == 1:
        # No unstacking needed just swap the dimension
        for var in quantify_dataset.data_vars.keys():
            if dimension in dataset[var].dims:
                dataset = dataset.update(
                    {var: dataset[var].swap_dims({dimension: coords_names[0]})}
                )
    else:
        # Make the Dimension `dimension` a MultiIndex(x0, x1, ...)
        dataset = dataset.set_index({dimension: coords_names})
        # See also: http://xarray.pydata.org/en/stable/reshaping.html#stack-and-unstack
        dataset = dataset.unstack(dim=dimension)
    for name, attrs in zip(coords_names, attrs_coords):
        dataset[name].attrs = attrs

    return dataset


# ######################################################################


def get_latest_tuid(contains: str = "") -> TUID:
    """
    Returns the most recent tuid.

    .. tip::

        This function is similar to :func:`~get_tuids_containing` but is preferred if
        one is only interested in the most recent
        :class:`~quantify_core.data.types.TUID` for performance reasons.

    Parameters
    ----------
    contains
        An optional string contained in the experiment name.
    Returns
    -------
    :
        The latest TUID.
    Raises
    ------
    FileNotFoundError
        No data found.
    """
    # `max_results=1, reverse=True` makes sure the tuid is found efficiently asap
    return get_tuids_containing(contains, max_results=1, reverse=True)[0]


# pylint: disable=too-many-locals
def get_tuids_containing(
    contains: str,
    t_start: Union[datetime.datetime, str] = None,
    t_stop: Union[datetime.datetime, str] = None,
    max_results: int = sys.maxsize,
    reverse: bool = False,
) -> list:
    """
    Returns a list of tuids containing a specific label.

    .. tip::

        If one is only interested in the most recent
        :class:`~quantify_core.data.types.TUID`, :func:`~get_latest_tuid` is preferred
        for performance reasons.

    Parameters
    ----------
    contains
        A string contained in the experiment name.
    t_start
        datetime to search from, inclusive. If a string is specified, it will be
        converted to a datetime object using :obj:`~dateutil.parser.parse`.
        If no value is specified, will use the year 1 as a reference t_start.
    t_stop
        datetime to search until, exclusive. If a string is specified, it will be
        converted to a datetime object using :obj:`~dateutil.parser.parse`.
        If no value is specified, will use the current time as a reference t_stop.
    max_results
        Maximum number of results to return. Defaults to unlimited.
    reverse
        If False, sorts tuids chronologically, if True sorts by most recent.
    Returns
    -------
    list
        A list of :class:`~quantify_core.data.types.TUID`: objects.
    Raises
    ------
    FileNotFoundError
        No data found.
    """
    datadir = get_datadir()
    if isinstance(t_start, str):
        t_start = parse(t_start)
    elif t_start is None:
        t_start = datetime.datetime(1, 1, 1)
    if isinstance(t_stop, str):
        t_stop = parse(t_stop)
    elif t_stop is None:
        t_stop = datetime.datetime.now()

    # date range filters, define here to make the next line more readable
    d_start = t_start.strftime("%Y%m%d")
    d_stop = t_stop.strftime("%Y%m%d")

    def lower_bound(dir_name):
        return dir_name >= d_start if d_start else True  # noqa: E731

    def upper_bound(dir_name):
        return dir_name <= d_stop if d_stop else True  # noqa: E731

    daydirs = list(
        filter(
            lambda x: (
                x.isdigit() and len(x) == 8 and lower_bound(x) and upper_bound(x)
            ),
            os.listdir(datadir),
        )
    )
    daydirs.sort(reverse=reverse)
    if len(daydirs) == 0:
        err_msg = f"There are no valid day directories in the data folder '{datadir}'"
        if t_start or t_stop:
            err_msg += f", for the range {t_start or ''} to {t_stop or ''}"
        raise FileNotFoundError(err_msg)

    tuids = []
    for daydir in daydirs:
        expdirs = list(
            filter(
                lambda x: (
                    len(x) > 25
                    and TUID.is_valid(x[:26])  # tuid is valid
                    and (contains in x)  # label is part of exp_name
                    and (t_start <= parse(x[:15]))  # tuid is after t_start
                    and (parse(x[:15]) < t_stop)  # tuid is before t_stop
                ),
                os.listdir(os.path.join(datadir, daydir)),
            )
        )
        expdirs.sort(reverse=reverse)
        for expname in expdirs:
            # Check for inconsistent folder structure for datasets portability
            if daydir != expname[:8]:
                raise FileNotFoundError(
                    f"Experiment container '{expname}' is in wrong day directory "
                    f"'{daydir}'"
                )
            tuids.append(TUID(expname[:26]))
            if len(tuids) == max_results:
                return tuids
    if len(tuids) == 0:
        raise FileNotFoundError(f"No experiment found containing '{contains}'")
    return tuids


def snapshot(update: bool = False, clean: bool = True) -> dict:
    """
    State of all instruments setup as a JSON-compatible dictionary (everything that the
    custom JSON encoder class :class:`qcodes.utils.helpers.NumpyJSONEncoder` supports).

    Parameters
    ----------
    update
        If True, first gets all values before filling the snapshot.
    clean
        If True, removes certain keys from the snapshot to create a more readable and
        compact snapshot.
    """

    snap = {"instruments": {}, "parameters": {}}
    for ins_name, ins_ref in Instrument._all_instruments.items():
        ref = ins_ref()
        # Check for dead weakrefs
        if ref is not None:
            snap["instruments"][ins_name] = ref.snapshot(update=update)

    if clean:
        exclude_keys = {
            "inter_delay",
            "post_delay",
            "vals",
            "instrument",
            "functions",
            "__class__",
            "raw_value",
            "instrument_name",
            "full_name",
            "val_mapping",
        }
        snap = delete_keys_from_dict(snap, exclude_keys)

    return snap


# ######################################################################
# Private utilities
# ######################################################################


def _xi_and_yi_match(dsets: Iterable) -> bool:
    """
    Checks if all xi and yi data variables in `dsets` match:

    Returns `True` only when all these conditions are met:

    - Same number of xi's
    - Same number of yi's
    - Same attributes for xi's across `dsets`
    - Same attributes for yi's across `dsets`
    - Same order of the xi's across `dsets`
    - Same order of the yi's across `dsets`

    Otherwise returns `False`.
    """
    return _vars_match(dsets, var_type="x") and _vars_match(dsets, var_type="y")


def _vars_match(dsets: Iterable, var_type="x") -> bool:
    """
    Checks if all the datasets have matching xi or yi.
    """

    def get_xi_attrs(dset):
        # Hash is used in order to ensure everything matches:
        # name, long_name, unit, number of xi
        return tuple(dset[xi].attrs for xi in _get_parnames(dset, var_type))

    iterator = map(get_xi_attrs, dsets)
    # We can compare to the first one always
    tup0 = next(iterator, None)

    for tup in iterator:
        if tup != tup0:
            return False

    # Also returns true if the dsets is empty
    return True


def _get_parnames(dset, par_type):
    attr = "coords" if par_type == "x" else "data_vars"
    return sorted(key for key in getattr(dset, attr).keys() if key.startswith(par_type))


def _is_batched(obj) -> bool:
    """
    N.B. This function cannot be imported from quantify_core.measurement.type due to
    some circular dependencies that it would create in the
    quantify_core.measurement.__init__

    Returns
    -------
    :
        The `.batched` attribute of the settable/gettable `obj`, `False` if not present.
    """
    return getattr(obj, "batched", False)


def _is_uniformly_spaced_array(points: np.ndarray, rel_tolerance: float = 0.001):
    """
    Determines if the points in the array are spaced uniformly.
    Intended mainly for `plotmon` to detect if it needs to interpolate the data first,
    otherwise `pyqtgraph` cannot handle the non-uniform case.

    Usually the points have been generated with `numpy.linspace()` or `numpy.arange`.

    This function is intended to be detect cases such as adaptively sampled datasets,
    logspace, etc..

    .. note::

        Assumes unique values. This means that if there are duplicates in `points`
        this function will return `False`. E.g.,

        .. jupyter-execute::

            import quantify_core.data.handling as dh

            assert dh._is_uniformly_spaced_array([1, 2, 2, 3, 4]) == False

        Additionally, assumes monotonously increasing or decreasing values.

    Parameters
    ----------
    points
        A 1-dimensional array of points (usually the setpoints in an experiment).
    rel_tolerance
        Maximum relative tolerance with respect to the size of a segment that would be
        generated by a :code:`numpy.linspace(min(points), max(points), len(points) - 1).
        The function returns :code:`False` if any segment in `points` violates this
        tolerance.
    """
    points = np.asarray(points)
    assert len(np.shape(points)) == 1, "Points must be 1-dimensional."

    # at least 3 points required
    if len(points) <= 2:
        return True

    max_, min_ = np.max(points), np.min(points)
    abs_tolerance = (max_ - min_) / (len(points) - 1) * rel_tolerance

    # Very likely by looking at the first and last segment we already know if it
    # is not uniform and the check is cheap to evaluate
    first_segment = np.abs(points[1] - points[0])
    last_segment = np.abs(points[-2] - points[-1])
    diff_first_last = np.abs(last_segment - first_segment)
    if diff_first_last > abs_tolerance:
        return False

    linspace = np.linspace(points[0], points[-1], len(points))
    diff_square = np.square(linspace[1:-1] - points[1:-1])
    if np.any(diff_square > np.square(abs_tolerance)):
        return False

    return True<|MERGE_RESOLUTION|>--- conflicted
+++ resolved
@@ -595,11 +595,7 @@
         The new dataset.
 
 
-<<<<<<< HEAD
-    .. include:: /examples/data.handling.to_gridded_dataset.py.rst.txt
-=======
     .. include:: examples/data.handling.to_gridded_dataset.py.rst.txt
->>>>>>> bf966fe4
     """
     if dimension not in quantify_dataset.dims:
         dims = tuple(quantify_dataset.dims.keys())
