# Repository: https://gitlab.com/quantify-os/quantify-core
# Licensed according to the LICENCE file on the master branch
"""Module containing the MeasurementControl."""
from __future__ import annotations

import logging
import time
import json
import types
import tempfile
from os.path import join
from collections.abc import Iterable
import itertools
from itertools import chain
import signal
import threading
from typing import Optional

import xarray as xr
import numpy as np
import adaptive
from filelock import FileLock
from qcodes import Instrument
from qcodes import validators as vals
from qcodes.instrument.parameter import ManualParameter, InstrumentRefParameter
from qcodes.utils.helpers import NumpyJSONEncoder
from quantify_core.data.handling import (
    initialize_dataset,
    create_exp_folder,
    snapshot,
    grow_dataset,
    trim_dataset,
    DATASET_NAME,
    write_dataset,
    _is_uniformly_spaced_array,
)
from quantify_core.utilities.general import call_if_has_method
from quantify_core.measurement.types import Settable, Gettable, is_batched

# Intended for plotting monitors that run in separate processes
_DATASET_LOCKS_DIR = tempfile.gettempdir()

# Silence irrelevant logs from filelock that would fail the docs CI
# https://github.com/tox-dev/py-filelock/issues/104#issuecomment-940020884
logging.getLogger("filelock").setLevel(logging.WARNING)


class MeasurementControl(Instrument):  # pylint: disable=too-many-instance-attributes
    """
    Instrument responsible for controlling the data acquisition loop.

    MeasurementControl (MC) is based on the notion that every experiment consists of
    the following steps:

        1. Set some parameter(s)            (settable_pars)
        2. Measure some other parameter(s)  (gettable_pars)
        3. Store the data.

    Example:

        .. code-block:: python

            MC.settables(mw_source1.freq)
            MC.setpoints(np.arange(5e9, 5.2e9, 100e3))
            MC.gettables(pulsar_QRM.signal)
            dataset = MC.run(name='Frequency sweep')


    MC exists to enforce structure on experiments. Enforcing this structure allows:

        - Standardization of data storage.
        - Providing basic real-time visualization.

    MC imposes minimal constraints and allows:

    - Iterative loops, experiments in which setpoints are processed step by step.
    - Batched loops, experiments in which setpoints are processed in batches.
    - Adaptive loops, setpoints are determined based on measured values.

    """

    def __init__(self, name: str):
        """
        Creates an instance of the Measurement Control.

        Parameters
        ----------
        name
            name of this instrument.
        """
        super().__init__(name=name)

        # Parameters are attributes included in logging and which the user can change.

        self.add_parameter(
            "lazy_set",
            docstring="If set to True, only set any settable if the setpoint differs "
            "from the previous setpoint. Note that this parameter is overridden by the "
            "lazy_set argument passed to the .run and .run_adaptive methods.",
            parameter_class=ManualParameter,
            vals=vals.Bool(),
            initial_value=False,
        )

        self.add_parameter(
            "verbose",
            docstring="If set to True, prints to std_out during experiments.",
            parameter_class=ManualParameter,
            vals=vals.Bool(),
            initial_value=True,
        )

        self.add_parameter(
            "on_progress_callback",
            vals=vals.Callable(),
            docstring="A callback to communicate progress. This should be a "
            "Callable accepting floats between 0 and 100 indicating %% done.",
            parameter_class=ManualParameter,
            initial_value=None,
        )

        self.add_parameter(
            "instr_plotmon",
            docstring="Instrument responsible for live plotting. "
            "Can be set to str(None) to disable live plotting.",
            parameter_class=InstrumentRefParameter,
            vals=vals.MultiType(vals.Strings(), vals.Enum(None)),
        )

        self.add_parameter(
            "instrument_monitor",
            docstring="Instrument responsible for live monitoring summarized snapshot. "
            "Can be set to str(None) to disable monitoring of snapshot.",
            parameter_class=InstrumentRefParameter,
            vals=vals.MultiType(vals.Strings(), vals.Enum(None)),
        )

        self.add_parameter(
            "update_interval",
            initial_value=0.5,
            docstring=(
                "Interval for updates during the data acquisition loop,"
                " every time more than `update_interval` time has elapsed "
                "when acquiring new data points, data is written to file "
                "and the live monitoring is updated."
            ),
            parameter_class=ManualParameter,
            # minimum value set to avoid performance issues
            vals=vals.Numbers(min_value=0.1),
        )

        self._soft_avg_validator = vals.Ints(1, int(1e8)).validate

        # variables that are set before the start of any experiment.
        self._settable_pars = []
        self._setpoints = []
        self._setpoints_input = []
        self._gettable_pars = []

        # variables used for book keeping during acquisition loop.
        self._soft_avg = 1
        self._nr_acquired_values = 0
        self._loop_count = 0
        self._begintime = time.time()
        self._last_upd = time.time()
        self._batch_size_last = None

        # variables used for persistence and plotting
        self._dataset = None
        self._exp_folder = None
        self._plotmon_name = ""
        # attributes named as if they are python attributes, e.g. dset.drid_2d == True
        self._plot_info = {"grid_2d": False, "grid_2d_uniformly_spaced": False}

        # properly handling KeyboardInterrupts
        self._thread_data = threading.local()
        # counter for KeyboardInterrupts to allow forced interrupt
        self._thread_data.events_num = 0

    def __repr__full__(self):
        str_out = super().__repr__() + "\n"

        # hasattr is necessary in case the instrument was closed
        if hasattr(self, "_settable_pars"):
            settable_names = [p.name for p in self._settable_pars]
            str_out += f"    settables: {settable_names}\n"

        if hasattr(self, "_gettable_pars"):
            gettable_names = [p.name for p in self._gettable_pars]
            str_out += f"    gettables: {gettable_names}\n"

        if hasattr(self, "_setpoints_input") and self._setpoints_input is not None:
            input_shapes = [
                np.asarray(points).shape for points in self._setpoints_input
            ]
            str_out += f"    setpoints_grid input shapes: {input_shapes}\n"

        if hasattr(self, "_setpoints") and self._setpoints is not None:
            str_out += f"    setpoints shape: {np.asarray(self._setpoints).shape}\n"

        return str_out

    def __repr__(self):
        """
        Returns a string containing a summary of this object regarding settables,
        gettables and setpoints.

        Intended, for example, to give a more useful representation in interactive
        shells.
        """
        return self.__repr__full__()

    def show(self):
        """Print short representation of the object to stdout."""
        print(self.__repr__full__())

    ############################################
    # Methods used to control the measurements #
    ############################################

    def _reset(self):
        """
        Resets all experiment specific variables for a new run.
        """
        self._nr_acquired_values = 0
        self._loop_count = 0
        self._begintime = time.time()
        self._batch_size_last = None
        # Reset KeyboardInterrupt counter
        self._thread_data.events_num = 0
        # Assign handler to interrupt signal
        signal.signal(signal.SIGINT, self._interrupt_handler)

    def _reset_post(self):
        """
        Resets specific variables that can change before `.run()`.
        """
        self._plot_info = {"grid_2d": False, "grid_2d_uniformly_spaced": False}
        # Reset to default interrupt handler
        signal.signal(signal.SIGINT, signal.default_int_handler)

    def _init(self, name):
        """
        Initializes MC, such as creating the Dataset, experiment folder and such.
        """
        # needs to be calculated here because we need the settables' `.batched`
        if self._setpoints is None:
            self._setpoints = grid_setpoints(self._setpoints_input, self._settable_pars)

        # initialize an empty dataset
        self._dataset = initialize_dataset(
            self._settable_pars, self._setpoints, self._gettable_pars
        )

        # cannot add it as a separate (nested) dict so make it flat.
        self._dataset.attrs["name"] = name
        self._dataset.attrs.update(self._plot_info)

        self._exp_folder = create_exp_folder(
            tuid=self._dataset.attrs["tuid"], name=self._dataset.attrs["name"]
        )
        self._safe_write_dataset()  # Write the empty dataset

        snap = snapshot(update=False, clean=True)  # Save a snapshot of all
        with open(join(self._exp_folder, "snapshot.json"), "w") as file:
            json.dump(snap, file, cls=NumpyJSONEncoder, indent=4)

    def run(
        self, name: str = "", soft_avg: int = 1, lazy_set: Optional[bool] = None
    ) -> xr.Dataset:
        """
        Starts a data acquisition loop.

        Parameters
        ----------
        name
            Name of the measurement. It is included in the name of the data files.
        soft_avg
            Number of software averages to be performed by the measurement control.
            E.g. if `soft_avg=3` the full dataset will be measured 3 times and the
            measured values will be averaged element-wise, the averaged dataset is then
            returned.
        lazy_set
            If ``True`` and a setpoint equals the previous setpoint, the ``.set`` method
            of the settable will not be called for that iteration.
            If this argument is ``None``, the ``.lazy_set()`` ManualParameter is used
            instead (which by default is ``False``).

            .. warning:: This feature is not available yet when running in batched mode.
        """
        lazy_set = lazy_set if lazy_set is not None else self.lazy_set()
        self._soft_avg_validator(soft_avg)  # validate first
        self._soft_avg = soft_avg
        self._reset()
        self._init(name)

        self._prepare_settables()

        try:
            if self._get_is_batched():
                if self.verbose():
                    print("Starting batched measurement...")
                self._run_batched()
            else:
                if self.verbose():
                    print("Starting iterative measurement...")
                self._run_iterative(lazy_set)
        except KeyboardInterrupt:
            print("\nInterrupt signaled, exiting gracefully...")

        self._safe_write_dataset()  # Wrap up experiment and store data
        self._finish()
        self._reset_post()

        self._check_interrupt()  # Propagate interruption

        return self._dataset

    def run_adaptive(self, name, params, lazy_set: Optional[bool] = None) -> xr.Dataset:
        """
        Starts a data acquisition loop using an adaptive function.

        .. warning ::
            The functionality of this mode can be complex - it is recommended to read
            the relevant long form documentation.

        Parameters
        ----------
        name
            Name of the measurement. This name is included in the name of the data
            files.
        params
            Key value parameters describe the adaptive function to use, and any further
            parameters for that function.
        lazy_set
            If ``True`` and a setpoint equals the previous setpoint, the ``.set`` method
            of the settable will not be called for that iteration.
            If this argument is ``None``, the ``.lazy_set()`` ManualParameter is used
            instead (which by default is ``False``).
        """
        lazy_set = lazy_set if lazy_set is not None else self.lazy_set()

        def measure(vec) -> float:
            """
            This function executes the measurement and is passed to the adaptive
            function (often a minimization algorithm) to be evaluated many times.

            Although the measure function acquires (and stores) all gettable parameters,
            only the first value is returned so as to have the
            """
            if len(self._dataset["y0"]) == self._nr_acquired_values:
                self._dataset = grow_dataset(self._dataset)

            #  1D sweeps return single values, wrap in a list
            if np.isscalar(vec):
                vec = [vec]

            self._iterative_set_and_get(vec, self._nr_acquired_values, lazy_set)
            # only y0 is returned so as to match the function signature for a valid
            # measurement function.
            ret = self._dataset["y0"].values[self._nr_acquired_values]
            self._nr_acquired_values += 1
            self._update(".")
            self._check_interrupt()
            return ret

        def subroutine():
            self._prepare_settables()
            self._prepare_gettables()

            adaptive_function = params.get("adaptive_function")
            af_pars_copy = dict(params)

            # if the adaptive function is part of the python adaptive library
            if isinstance(adaptive_function, type) and issubclass(
                adaptive_function, adaptive.learner.BaseLearner
            ):
                goal = af_pars_copy["goal"]
                unusued_pars = ["adaptive_function", "goal"]
                for unusued_par in unusued_pars:
                    af_pars_copy.pop(unusued_par, None)
                learner = adaptive_function(measure, **af_pars_copy)
                adaptive.runner.simple(learner, goal)

            # any adaptive function with the right signature
            elif isinstance(adaptive_function, types.FunctionType):
                unused_pars = ["adaptive_function"]
                for unused_par in unused_pars:
                    af_pars_copy.pop(unused_par, None)
                adaptive_function(measure, **af_pars_copy)

        self._reset()
        self.setpoints(
            np.empty((64, len(self._settable_pars)))
        )  # block out some space in the dataset
        self._init(name)
        try:
            print("Running adaptively...")
            subroutine()
        except KeyboardInterrupt:
            print("\nInterrupt signaled, exiting gracefully...")

        self._finish()
        self._dataset = trim_dataset(self._dataset)
        self._safe_write_dataset()  # Wrap up experiment and store data

        self._check_interrupt()  # Propagate interruption

        return self._dataset

    def _run_iterative(self, lazy_set: bool = False):
        while self._get_fracdone() < 1.0:
            self._prepare_gettables()
            for row in self._setpoints:
                self._iterative_set_and_get(row, self._curr_setpoint_idx(), lazy_set)
                self._nr_acquired_values += 1
                self._update()
                self._check_interrupt()
            self._loop_count += 1

    def _run_batched(self):  # pylint: disable=too-many-locals
        batch_size = self._get_batch_size()
        where_batched = self._get_where_batched()
        where_iterative = self._get_where_iterative()
        batched_settables = self._get_batched_settables()
        iterative_settables = self._get_iterative_settables()

        if self.verbose():
            print(
                "Iterative settable(s) [outer loop(s)]:\n\t",
                ", ".join(par.name for par in iterative_settables) or "--- (None) ---",
                "\nBatched settable(s):\n\t",
                ", ".join(par.name for par in batched_settables),
                f"\nBatch size limit: {batch_size:d}\n",
            )
        while self._get_fracdone() < 1.0:
            setpoint_idx = self._curr_setpoint_idx()
            self._batch_size_last = batch_size
            slice_len = setpoint_idx + self._batch_size_last
            for i, spar in enumerate(iterative_settables):
                # Here ensure that all setpoints of each iterative settable are the same
                # within each batch
                val, iterator = next(
                    itertools.groupby(
                        self._setpoints[setpoint_idx:slice_len, where_iterative[i]]
                    )
                )
                spar.set(val)
                # We also determine the size of each next batch
                self._batch_size_last = min(self._batch_size_last, len(tuple(iterator)))

            slice_len = setpoint_idx + self._batch_size_last
            for i, spar in enumerate(batched_settables):
                pnts = self._setpoints[setpoint_idx:slice_len, where_batched[i]]
                spar.set(pnts)
            # Update for `print_progress`
            self._batch_size_last = min(self._batch_size_last, len(pnts))

            self._prepare_gettables()

            y_off = 0
            for gpar in self._gettable_pars:
                new_data = gpar.get()  # can return (N, M)
                # if we get a simple array, shape it to (1, M)
                if len(np.shape(new_data)) == 1:
                    new_data = new_data.reshape(1, (len(new_data)))

                for row in new_data:
                    yi_name = f"y{y_off}"
                    slice_len = setpoint_idx + len(row)  # the slice we will be updating
                    old_vals = self._dataset[yi_name].values[setpoint_idx:slice_len]
                    old_vals[
                        np.isnan(old_vals)
                    ] = 0  # will be full of NaNs on the first iteration, change to 0
                    self._dataset[yi_name].values[
                        setpoint_idx:slice_len
                    ] = self._build_data(row, old_vals)
                    y_off += 1

            self._nr_acquired_values += np.shape(new_data)[1]
            self._update()
            self._check_interrupt()

    def _build_data(self, new_data, old_data):
        if self._soft_avg == 1:
            return old_data + new_data

        return (new_data + old_data * self._loop_count) / (1 + self._loop_count)

    def _iterative_set_and_get(
        self, setpoints: np.ndarray, idx: int, lazy_set: bool = False
    ):
        """
        Processes one row of setpoints. Sets all settables, gets all gettables, encodes
        new data in dataset.

        If lazy_set==True and any setpoint equals the corresponding previous setpoint,
        that setpoint is not set in its corresponding settable.

        .. note ::

            Note: some lines in this function are redundant depending on mode (sweep vs
            adaptive). Specifically:

                - in sweep, the x dimensions are already filled
                - in adaptive, soft_avg is always 1
        """
        # set all individual setparams
        for setpar_idx, (spar, spt) in enumerate(zip(self._settable_pars, setpoints)):
            self._dataset[f"x{setpar_idx}"].values[idx] = spt
            prev_spt = self._dataset[f"x{setpar_idx}"].values[idx - 1] if idx else None
            # if lazy_set==True and the setpoint equals the previous setpoint, do not
            # set the setpoint.
            if not (lazy_set and spt == prev_spt):
                spar.set(spt)

        # get all data points
        y_offset = 0
        for gpar in self._gettable_pars:
            new_data = gpar.get()
            # if the gettable returned a float, cast to list
            if np.isscalar(new_data):
                new_data = [new_data]
            # iterate through the data list, each element is different y for these
            # x coordinates
            for val in new_data:
                yi_name = f"y{y_offset}"
                old_val = self._dataset[yi_name].values[idx]
                if self._soft_avg == 1 or np.isnan(old_val):
                    self._dataset[yi_name].values[idx] = val
                else:
                    averaged = (val + old_val * self._loop_count) / (
                        1 + self._loop_count
                    )
                    self._dataset[yi_name].values[idx] = averaged
                y_offset += 1

    ############################################
    # Methods used to control the measurements #
    ############################################

    def _interrupt_handler(self, signal, frame):
        """
        A proper handler for signal.SIGINT (a.k.a. KeyboardInterrupt).

        Used to avoid affecting any other code, e.g. instruments drivers, and be able
        safely stop the MC after an iteration finishes.
        """
        self._thread_data.events_num += 1
        if self._thread_data.events_num >= 5:
            raise KeyboardInterrupt
        print(
            f"\n\n[!!!] {self._thread_data.events_num} interruption(s) signaled. "
            "Stopping after this iteration/batch.\n"
            f"[Send {5 -  self._thread_data.events_num} more interruptions to force"
            f"stop (not safe!)].\n"
        )

    def _check_interrupt(self):
        """
        Verifies if the user has signaled the interruption of the experiment.

        Intended to be used after each iteration or after each batch of data.
        """
        if self._thread_data.events_num >= 1:
            # It is safe to raise the KeyboardInterrupt here because we are guaranteed
            # To be running MC code. The exception can be handled in a try-except
            raise KeyboardInterrupt("Measurement interrupted")

    def _update(self, print_message: str = None):
        """
        Do any updates to/from external systems, such as saving, plotting, etc.
        """
        update = (
            time.time() - self._last_upd > self.update_interval()
            or self._nr_acquired_values == self._get_max_setpoints()
        )
        if update:
            self.print_progress(print_message)

            self._safe_write_dataset()

            if self.instr_plotmon():
                # Plotmon requires to know which dataset was modified
                self.instr_plotmon.get_instr().update(tuid=self._dataset.attrs["tuid"])

            if self.instrument_monitor():
                self.instrument_monitor.get_instr().update()

            self._last_upd = time.time()

    def _prepare_gettables(self) -> None:
        """
        Call prepare() on the Gettable, if prepare() exists
        """
        for getpar in self._gettable_pars:
            call_if_has_method(getpar, "prepare")

    def _prepare_settables(self) -> None:
        """
        Call prepare() on all Settable, if prepare() exists
        """
        for setpar in self._settable_pars:
            call_if_has_method(setpar, "prepare")

    def _finish(self) -> None:
        """
        Call finish() on all Settables and Gettables, if finish() exists
        """
        for par in self._gettable_pars + self._settable_pars:
            call_if_has_method(par, "finish")

    def _get_batched_mask(self):
        return tuple(is_batched(spar) for spar in self._settable_pars)

    def _get_where_batched(self):
        # Indices to select correct entries in results data
        return np.where(self._get_batched_mask())[0]

    def _get_where_iterative(self):
        return np.where(tuple(not m for m in self._get_batched_mask()))[0]

    def _get_iterative_settables(self):
        return tuple(spar for spar in self._settable_pars if not is_batched(spar))

    def _get_batched_settables(self):
        return tuple(spar for spar in self._settable_pars if is_batched(spar))

    def _get_batch_size(self):
        # np.inf is not supported by the JSON schema, but we keep the code robust
        min_with_inf = min(
            getattr(par, "batch_size", np.inf)
            for par in chain.from_iterable((self._settable_pars, self._gettable_pars))
        )
        return min(min_with_inf, len(self._setpoints))

    def _get_is_batched(self) -> bool:
        if any(
            is_batched(gpar) for gpar in chain(self._gettable_pars, self._settable_pars)
        ):
            if not all(is_batched(gpar) for gpar in self._gettable_pars):
                raise RuntimeError(
                    "Control mismatch; all Gettables must have batched Control Mode, "
                    "i.e. all gettables must have `.batched=True`."
                )
            if not any(is_batched(spar) for spar in self._settable_pars):
                raise RuntimeError(
                    "Control mismatch; At least one settable must have "
                    "`settable.batched=True`, if the gettables are batched."
                )
            return True

        return False

    def _get_max_setpoints(self) -> int:
        """
        The total number of setpoints to examine
        """
        return len(self._setpoints) * self._soft_avg

    def _curr_setpoint_idx(self) -> int:
        """
        Current position through the sweep

        Returns
        -------
        int
            setpoint_idx
        """
        acquired = self._nr_acquired_values
        setpoint_idx = acquired % len(self._setpoints)
        self._loop_count = acquired // len(self._setpoints)
        return setpoint_idx

    def _get_fracdone(self) -> float:
        """
        Returns the fraction of the experiment that is completed.
        """
        return self._nr_acquired_values / self._get_max_setpoints()

    def print_progress(self, progress_message: str = None):
        """
        Prints the provided `progress_messages` or a default one; and calls the
        callback specified by `on_progress_callback`.
        Printing can be suppressed with `.verbose(False)`.
        """
        progress_percent = self._get_fracdone() * 100
        elapsed_time = time.time() - self._begintime
        if self.verbose() and progress_message is None:
            t_left = (
                round((100.0 - progress_percent) / progress_percent * elapsed_time, 1)
                if progress_percent != 0
                else ""
            )
            progress_message = (
                f"\r{int(progress_percent):#3d}% completed | elapsed time: "
                f"{int(round(elapsed_time, 1)):#6d}s | "
                f"time left: {int(round(t_left, 1)):#6d}s  "
            )
            if self._batch_size_last is not None:
                progress_message += f"last batch size: {self._batch_size_last:#6d}  "

            print(progress_message, end="" if progress_percent < 100 else "\n")

        if self.on_progress_callback() is not None:
            self.on_progress_callback()(progress_percent)

        if self.verbose() and progress_message is not None:
            print(progress_message, end="")

    def _safe_write_dataset(self):
        """
        Uses a lock when writing the file to stay safe for multiprocessing.
        Locking files are written into a temporary dir to avoid polluting
        the experiment container.
        """
        filename = join(self._exp_folder, DATASET_NAME)
        # Multiprocess safe
        lockfile = join(
            _DATASET_LOCKS_DIR,
            self._dataset.attrs["tuid"] + "-" + DATASET_NAME + ".lock",
        )
        with FileLock(lockfile, 5):
            write_dataset(path=filename, dataset=self._dataset)

    ####################################
    # Non-parameter get/set functions  #
    ####################################

    def settables(self, settable_pars):
        """
        Define the settable parameters for the acquisition loop.

        The :class:`~quantify_core.measurement.Settable` helper class defines the
        requirements for a Settable object.

        Parameters
        ---------
        settable_pars
            parameter(s) to be set during the acquisition loop, accepts a list or tuple
            of multiple Settable objects or a single Settable object.
        """
        # for native nD compatibility we treat this like a list of settables.
        if not isinstance(settable_pars, (list, tuple)):
            settable_pars = [settable_pars]

        self._settable_pars = []
        for settable in settable_pars:
            self._settable_pars.append(Settable(settable))

    def setpoints(self, setpoints: np.ndarray):
        """
        Set setpoints that determine values to be set in acquisition loop.

        .. tip::

            Use :func:`~numpy.column_stack` to reshape multiple
            1D arrays when setting multiple settables.

        Parameters
        ----------
        setpoints :
            An array that defines the values to loop over in the experiment.
            The shape of the array has to be either (N,) or (N,1) for a 1D loop;
            or (N, M) in the case of an MD loop.
        """
        if len(np.shape(setpoints)) == 1:
            setpoints = setpoints.reshape((len(setpoints), 1))
        self._setpoints = setpoints
        # `.setpoints()` and `.setpoints_grid()` cannot be used at the same time
        self._setpoints_input = None

    def setpoints_grid(self, setpoints: Iterable[np.ndarray]):
        """
        Makes a grid from the provided `setpoints` assuming each array element
        corresponds to an orthogonal dimension.
        The resulting gridded points determine values to be set in the acquisition loop.

        The gridding is such that the inner most loop corresponds to the batched
        settable with the smallest `.batch_size`.

        Parameters
        ----------
        setpoints
            The values to loop over in the experiment. The grid is reshaped in the same
            order.


<<<<<<< HEAD
        .. include:: /examples/measurement.control.setpoints_grid.py.rst.txt
=======
        .. include:: examples/measurement.control.setpoints_grid.py.rst.txt
>>>>>>> bd4f29d3
        """  # pylint: disable=line-too-long
        self._setpoints = None  # assigned later in the `._init()`
        self._setpoints_input = setpoints

        if len(setpoints) == 2:
            self._plot_info["xlen"] = len(setpoints[0])
            self._plot_info["ylen"] = len(setpoints[1])
            self._plot_info["grid_2d"] = True
            is_uniform = all(  # used in plotmon to detect need for interpolation
                _is_uniformly_spaced_array(setpoints[i]) for i in (0, 1)
            )
            self._plot_info["grid_2d_uniformly_spaced"] = is_uniform

    def gettables(self, gettable_pars):
        """
        Define the parameters to be acquired during the acquisition loop.

        The :class:`~quantify_core.measurement.Gettable` helper class defines the
        requirements for a Gettable object.

        Parameters
        ----------
        gettable_pars
            parameter(s) to be get during the acquisition loop, accepts:
                 - list or tuple of multiple Gettable objects
                 - a single Gettable object
        """
        if not isinstance(gettable_pars, (list, tuple)):
            gettable_pars = [gettable_pars]

        self._gettable_pars = []
        for gpar in gettable_pars:
            self._gettable_pars.append(Gettable(gpar))


def grid_setpoints(setpoints: Iterable, settables: Iterable = None) -> np.ndarray:
    """
    Makes gridded setpoints. If `settables` is provided, the gridding is such that the
    inner most loop corresponds to the batched settable with the smallest `.batch_size`.

    .. warning ::

        Using this method typecasts all values into the same type.
        This may lead to validator errors when setting
        e.g., a `float` instead of an `int`.

    Parameters
    ----------
    setpoints
        A list of arrays that defines the values to loop over in the experiment for each
        orthogonal dimension. The grid is reshaped in the same order.
    settables
        A list of settable objects to which the elements in the `setpoints` correspond
        to. Used to correctly grid data when mixing batched and iterative settables.

    Returns
    -------
    :class:`~numpy.ndarray`
        An array where the first numpy axis correspond to individual setpoints.
    """

    if settables is None:
        settables = [None] * len(setpoints)

    coordinates_names = [f"x{i}" for i, pnts in enumerate(setpoints)]
    dataset_coordinates = xr.Dataset(coords=dict(zip(coordinates_names, setpoints)))
    coordinates_batched = [
        name for name, spar in zip(coordinates_names, settables) if is_batched(spar)
    ]
    coordinates_iterative = sorted(
        (
            name
            for name, spar in zip(coordinates_names, settables)
            if not is_batched(spar)
        ),
        reverse=True,
    )

    if len(coordinates_batched):
        batch_sizes = [
            getattr(spar, "batch_size", np.inf)
            for spar in settables
            if is_batched(spar)
        ]
        coordinates_batched_set = set(coordinates_batched)
        inner_coord_name = coordinates_batched[np.argmin(batch_sizes)]
        coordinates_batched_set.remove(inner_coord_name)
        # The inner most coordinate must correspond to the batched settable with
        # min `.batch_size`
        stack_order = (
            coordinates_iterative
            + sorted(coordinates_batched_set, reverse=True)
            + [inner_coord_name]
        )
    else:
        stack_order = coordinates_iterative + sorted(coordinates_batched, reverse=True)

    # Internally the xarray's stack mechanism is used to achieve the desired grid
    stacked_dset = dataset_coordinates.stack(dim_0=stack_order)

    # Return numpy array in the original order
    return np.column_stack([stacked_dset[name].values for name in coordinates_names])<|MERGE_RESOLUTION|>--- conflicted
+++ resolved
@@ -786,11 +786,7 @@
             order.
 
 
-<<<<<<< HEAD
-        .. include:: /examples/measurement.control.setpoints_grid.py.rst.txt
-=======
         .. include:: examples/measurement.control.setpoints_grid.py.rst.txt
->>>>>>> bd4f29d3
         """  # pylint: disable=line-too-long
         self._setpoints = None  # assigned later in the `._init()`
         self._setpoints_input = setpoints
