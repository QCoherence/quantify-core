# ---
# jupyter:
#   jupytext:
#     cell_markers: \"\"\"
#     formats: py:percent
#     text_representation:
#       extension: .py
#       format_name: percent
#   kernelspec:
#     display_name: Python 3 (ipykernel)
#     language: python
#     name: python3
# ---

# %%
<<<<<<< HEAD
rst_json_conf = {"jupyter_execute_options": [":hide-code:"]}
=======
rst_conf = {"jupyter_execute_options": [":hide-code:"]}
>>>>>>> bd4f29d3
# pylint: disable=line-too-long
# pylint: disable=wrong-import-order
# pylint: disable=wrong-import-position
# pylint: disable=pointless-string-statement


# %% [raw]
"""
.. admonition:: Example
"""

# %%
<<<<<<< HEAD
rst_json_conf = {"indent": "    ", "jupyter_execute_options": [":hide-code:"]}
=======
rst_conf = {"indent": "    ", "jupyter_execute_options": [":hide-code:"]}
>>>>>>> bd4f29d3
from qcodes import Instrument

Instrument.close_all()

# %%
<<<<<<< HEAD
rst_json_conf = {"indent": "    "}
=======
rst_conf = {"indent": "    "}
>>>>>>> bd4f29d3

from quantify_core.measurement import MeasurementControl
from quantify_core.visualization import InstrumentMonitor

meas_ctrl = MeasurementControl("meas_ctrl")
instrument_monitor = InstrumentMonitor("instrument_monitor")
meas_ctrl.instrument_monitor(instrument_monitor.name)
# Set True if you want to query the instruments about each parameter
# before updating the window. Can be slow due to communication overhead.
instrument_monitor.update_snapshot(False)
instrument_monitor.update(force=True)<|MERGE_RESOLUTION|>--- conflicted
+++ resolved
@@ -13,11 +13,7 @@
 # ---
 
 # %%
-<<<<<<< HEAD
-rst_json_conf = {"jupyter_execute_options": [":hide-code:"]}
-=======
 rst_conf = {"jupyter_execute_options": [":hide-code:"]}
->>>>>>> bd4f29d3
 # pylint: disable=line-too-long
 # pylint: disable=wrong-import-order
 # pylint: disable=wrong-import-position
@@ -30,21 +26,13 @@
 """
 
 # %%
-<<<<<<< HEAD
-rst_json_conf = {"indent": "    ", "jupyter_execute_options": [":hide-code:"]}
-=======
 rst_conf = {"indent": "    ", "jupyter_execute_options": [":hide-code:"]}
->>>>>>> bd4f29d3
 from qcodes import Instrument
 
 Instrument.close_all()
 
 # %%
-<<<<<<< HEAD
-rst_json_conf = {"indent": "    "}
-=======
 rst_conf = {"indent": "    "}
->>>>>>> bd4f29d3
 
 from quantify_core.measurement import MeasurementControl
 from quantify_core.visualization import InstrumentMonitor
