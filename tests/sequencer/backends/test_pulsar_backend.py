--- conflicted
+++ resolved
@@ -25,8 +25,7 @@
 def test_construct_q1asm_pulse_operations():
     pulse_timings = [
         (0, SquarePulse(amp=1.0, duration=4, ch='ch1')),
-        (4, DRAGPulse(G_amp=.8, D_amp=-.3, phase=24.3,
-                      duration=4, freq_mod=15e6, ch_I='ch1', ch_Q='ch2')),
+        (4, DRAGPulse(G_amp=.8, D_amp=-.3, phase=24.3, duration=4, freq_mod=15e6, ch_I='ch1', ch_Q='ch2')),
         (16, SquarePulse(amp=2.0, duration=4, ch='ch1')),
     ]
 
@@ -41,10 +40,6 @@
         assert program_str.encode('utf-8') == f.read()
 
 
-<<<<<<< HEAD
-def test_generate_sequencer_cfg():
-    pass
-=======
 def test_pulsar_assembler_backend():
     """
     This test uses a full example of compilation for a simple Bell experiment.
@@ -119,5 +114,4 @@
         {
             'q0-q1': {}  # TODO
         }
-    }
->>>>>>> 4b58c250
+    }