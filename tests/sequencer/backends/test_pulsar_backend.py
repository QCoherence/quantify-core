import json
import pathlib
import pytest
from quantify import set_datadir
import numpy as np
from qcodes.instrument.base import Instrument
from quantify.sequencer.types import Schedule
from quantify.sequencer.gate_library import Reset, Measure, CNOT, Rxy
from quantify.sequencer.backends.pulsar_backend import build_waveform_dict, build_q1asm, generate_sequencer_cfg, pulsar_assembler_backend
from quantify.sequencer.resources import QubitResource, CompositeResource, Pulsar_QCM_sequencer
from quantify.sequencer.compilation import add_pulse_information_transmon, determine_absolute_timing

try:
    import importlib.resources as pkg_resources
except ImportError:
    # Try backported to PY<37 `importlib_resources`.
    import importlib_resources as pkg_resources

try:
    from pulsar_qcm.pulsar_qcm import pulsar_qcm_dummy
    PULSAR_ASSEMBLER = True
except ImportError:
    PULSAR_ASSEMBLER = False

from ... import test_data  # relative-import the *package* containing the templates


DEVICE_TEST_CFG = json.loads(pkg_resources.read_text(
    test_data, 'transmon_test_config.json'))


def test_build_waveform_dict():
    real = np.random.random(int(4e3))
    complex_vals = real + (np.random.random(int(4e3)) * 1.0j)

    pulse_data = {
        'gdfshdg45': complex_vals,
        '6h5hh5hyj': real,
    }
    sequence_cfg = build_waveform_dict(pulse_data)
    assert len(sequence_cfg['waveforms']) == 2 * len(pulse_data)
    wf_1 = sequence_cfg['waveforms']['gdfshdg45_I']
    wf_2 = sequence_cfg['waveforms']['gdfshdg45_Q']
    wf_3 = sequence_cfg['waveforms']['6h5hh5hyj_I']
    wf_4 = sequence_cfg['waveforms']['6h5hh5hyj_Q']
    np.testing.assert_array_equal(wf_1['data'], complex_vals.real)
    assert wf_1['index'] == 0
    np.testing.assert_array_equal(wf_2['data'], complex_vals.imag)
    assert wf_2['index'] == 1
    np.testing.assert_array_equal(wf_3['data'], real)
    assert wf_3['index'] == 2
    np.testing.assert_array_equal(wf_4['data'], np.zeros(len(wf_4['data'])))
    assert wf_4['index'] == 3


def test_bad_pulse_timings():
    too_close_pulse_timings = [
        (0, 'square_id'),
        (2, 'drag_ID')
    ]

    short_pulse_timings = [
        (0, 'drag_ID'),
        (4, 'square_id')
    ]

    short_wait_timings = [
        (0, 'square_id'),
        (6, 'square_id')
    ]

    dummy_pulse_data = {
        'square_id_I': {'data': np.ones(4), 'index': 0},
        'square_id_Q': {'data': np.zeros(4), 'index': 1},
        'drag_ID_I': {'data': np.ones(2), 'index': 2},
        'drag_ID_Q': {'data': np.ones(2), 'index': 3}
    }

    with pytest.raises(ValueError) as e:
        build_q1asm(too_close_pulse_timings, dummy_pulse_data, too_close_pulse_timings[-1][0] + 4)
        e.match(r'Timings.*0.*2.*too close.*must be at least 4ns')

    with pytest.raises(ValueError) as e:
        build_q1asm(short_pulse_timings, dummy_pulse_data, short_pulse_timings[-1][0] + 4)
        e.match(r'Pulse.*drag_ID.*at timing.*0.*is too short.*must be at least 4ns')

    with pytest.raises(ValueError) as e:
        build_q1asm(short_wait_timings, dummy_pulse_data, short_wait_timings[-1][0] + 4)
        e.match(r'Insufficient wait period between pulses.*square_ID.*and.*square_ID.*timings.*0.*6.*square_ID.*'
                r'duration of 4ns necessitating a wait of duration 2ns.*must be at least 4ns')

<<<<<<< HEAD
@pytest.mark.skip('no reason')
def test_construct_q1asm_pulse_operations():
=======

def test_build_q1asm():
>>>>>>> 14013c61
    real = np.random.random(4)
    complex_vals = real + (np.random.random(4) * 1.0j)

    pulse_timings = [
        (0, 'square_id'),
        (4, 'drag_ID'),
        (16, 'square_id')
    ]

    pulse_data = {
        'square_id_I': {'data': real, 'index': 0},
        'square_id_Q': {'data': np.zeros(len(real)), 'index': 1},
        'drag_ID_I': {'data': complex_vals.real, 'index': 2},
        'drag_ID_Q': {'data': complex_vals.imag, 'index': 3}
    }

    program_str = build_q1asm(pulse_timings, pulse_data, 20)
    with open(pathlib.Path(__file__).parent.joinpath('ref_test_build_q1asm'), 'rb') as f:
        assert program_str.encode('utf-8') == f.read()

    program_str_sync = build_q1asm(pulse_timings, pulse_data, 30)
    with open(pathlib.Path(__file__).parent.joinpath('ref_test_build_q1asm_sync'), 'rb') as f:
        assert program_str_sync.encode('utf-8') == f.read()

    with pytest.raises(ValueError) as e:
        build_q1asm(pulse_timings, pulse_data, 4)
        e.match(r'Provided sequence_duration 4 is less than the total runtime of this sequence (20).')

    # sequence_duration greater than final timing but less than total runtime
    with pytest.raises(ValueError) as e:
        build_q1asm(pulse_timings, pulse_data, 18)
        e.match(r'Provided sequence_duration 18 is less than the total runtime of this sequence (20).')

    with pytest.raises(ValueError) as e:
        build_q1asm(pulse_timings, pulse_data, 22)
        e.match(r'Insufficient sync period between final timing.*16.*and sequence_duration.*22.*must be at least 4ns')


def test_generate_sequencer_cfg():
    pulse_timings = [
        (0, 'square_1'),
        (4, 'drag_1'),
        (16, 'square_2'),
    ]

    real = np.random.random(4)
    complex_vals = real + (np.random.random(4) * 1.0j)
    pulse_data = {
        "square_1": [0.0, 1.0, 0.0, 0.0],
        "drag_1": complex_vals,
        "square_2": real,
    }

    def check_waveform(entry, exp_data, exp_idx):
        assert exp_idx == entry['index']
        np.testing.assert_array_equal(exp_data, entry['data'])

    sequence_cfg = generate_sequencer_cfg(pulse_data, pulse_timings, 20)
    check_waveform(sequence_cfg['waveforms']["square_1_I"], [0.0, 1.0, 0.0, 0.0], 0)
    check_waveform(sequence_cfg['waveforms']["square_1_Q"], np.zeros(4), 1)
    check_waveform(sequence_cfg['waveforms']["drag_1_I"], complex_vals.real, 2)
    check_waveform(sequence_cfg['waveforms']["drag_1_Q"], complex_vals.imag, 3)
    check_waveform(sequence_cfg['waveforms']["square_2_I"], real, 4)
    check_waveform(sequence_cfg['waveforms']["square_2_Q"], np.zeros(4), 5)
    assert len(sequence_cfg['program'])


@pytest.mark.skip('Not Implemented')
def test_pulsar_assembler_backend_missing_pulse_info():
    # should raise an exception
    pass


@pytest.mark.skip('Not Implemented')
def test_pulsar_assembler_backend_missing_timing_info():
    pass

class TestAssemblerBackend:
    @classmethod
    def setup_class(cls):
        if PULSAR_ASSEMBLER:
            _pulsars = []
            for qcm_name in ['qcm0', 'qcm1', 'qrm0', 'qrm1']:
                _pulsars.append(pulsar_qcm_dummy(qcm_name))
        # ensures the default datadir is used which is excluded from git
        set_datadir(None)


    @classmethod
    def teardown_class(self):
        for instr_name in list(Instrument._all_instruments):
            try:
                inst = Instrument.find_instrument(instr_name)
                inst.close()
            except KeyError:
                pass
        set_datadir(None)



    def test_pulsar_assembler_backend(self):
        """
        This test uses a full example of compilation for a simple Bell experiment.
        This test can be made simpler the more we clean up the code.
        """
        # Create an empty schedule
        sched = Schedule('Bell experiment')

        # define the resources
        q0, q1 = (QubitResource('q0'), QubitResource('q1'))

        sched.add_resource(q0)
        sched.add_resource(q1)

        # Define the operations, these will be added to the circuit
        init_all = Reset(q0.name, q1.name)  # instantiates
        x90_q0 = Rxy(theta=90, phi=0, qubit=q0.name)

        # we use a regular for loop as we have to unroll the changing theta variable here
        for theta in np.linspace(0, 360, 21):
            sched.add(init_all)
            sched.add(x90_q0)
            # sched.add(operation=CNOT(qC=q0.name, qT=q1.name))
            sched.add(Rxy(theta=theta, phi=0, qubit=q0.name))
            sched.add(Rxy(theta=90, phi=0, qubit=q1.name))
            sched.add(Measure(q0.name, q1.name),
                      label='M {:.2f} deg'.format(theta))

        # Add the resources for the pulsar qcm channels
        qcm0 = CompositeResource('qcm0', ['qcm0.s0', 'qcm0.s1'])
        qcm0_s0 = Pulsar_QCM_sequencer(
            'qcm0.s0', instrument_name='qcm0', seq_idx=0)
        qcm0_s1 = Pulsar_QCM_sequencer(
            'qcm0.s1', instrument_name='qcm0', seq_idx=1)

        qcm1 = CompositeResource('qcm1', ['qcm1.s0', 'qcm1.s1'])
        qcm1_s0 = Pulsar_QCM_sequencer(
            'qcm1.s0', instrument_name='qcm1', seq_idx=0)
        qcm1_s1 = Pulsar_QCM_sequencer(
            'qcm1.s1', instrument_name='qcm1', seq_idx=1)

        qrm0 = CompositeResource('qrm0', ['qrm0.s0', 'qrm0.s1'])
        # Currently mocking a readout module using an acquisition module
        qrm0_s0 = Pulsar_QCM_sequencer(
            'qrm0.s0', instrument_name='qrm0', seq_idx=0)
        qrm0_s1 = Pulsar_QCM_sequencer(
            'qrm0.s1', instrument_name='qrm0', seq_idx=1)

        # using qcm sequencing modules to fake a readout module
        qrm0_r0 = Pulsar_QCM_sequencer(
            'qrm0.r0', instrument_name='qrm0', seq_idx=0)
        qrm0_r1 = Pulsar_QCM_sequencer(
            'qrm0.r1', instrument_name='qrm0', seq_idx=1)

        sched.add_resources([qcm0, qcm0_s0, qcm0_s1, qcm1, qcm1_s0, qcm1_s1, qrm0, qrm0_s0, qrm0_s1,  qrm0_r0, qrm0_r1])

        sched = add_pulse_information_transmon(sched, DEVICE_TEST_CFG)
        sched = determine_absolute_timing(sched)


        seq_config_dict = pulsar_assembler_backend(sched,
            configure_hardware=PULSAR_ASSEMBLER)


        assert len(sched.resources['qcm0.s0'].timing_tuples) == int(21*2)
        assert len(qcm0_s0.timing_tuples) == int(21*2)
        assert len(qcm0_s1.timing_tuples) == 0
        assert len(qcm1_s0.timing_tuples) == 21
        assert len(qcm1_s1.timing_tuples) == 0


        # if PULSAR_ASSEMBLER:
        #     seq_config_dict = pulsar_assembler_backend(sched, program_sequencers=True)


        # assert right keys.
        # assert right content of the config files.


    @pytest.mark.skipif(not PULSAR_ASSEMBLER, reason="requires pulsar_qcm assembler to be installed")
    def test_configure_pulsar_sequencers(self):

        pass<|MERGE_RESOLUTION|>--- conflicted
+++ resolved
@@ -89,13 +89,8 @@
         e.match(r'Insufficient wait period between pulses.*square_ID.*and.*square_ID.*timings.*0.*6.*square_ID.*'
                 r'duration of 4ns necessitating a wait of duration 2ns.*must be at least 4ns')
 
-<<<<<<< HEAD
-@pytest.mark.skip('no reason')
-def test_construct_q1asm_pulse_operations():
-=======
 
 def test_build_q1asm():
->>>>>>> 14013c61
     real = np.random.random(4)
     complex_vals = real + (np.random.random(4) * 1.0j)
 
