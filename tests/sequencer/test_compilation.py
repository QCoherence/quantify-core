import pytest
import numpy as np
import json
from quantify.sequencer.backends.visualization import pulse_diagram_plotly
from quantify.sequencer import Schedule
from quantify.sequencer.gate_library import Reset, Measure, CNOT, Rxy
from quantify.sequencer.pulse_library import SquarePulse, IdlePulse
from quantify.sequencer.compilation import determine_absolute_timing, validate_config, add_pulse_information_transmon


try:
    import importlib.resources as pkg_resources
except ImportError:
    # Try backported to PY<37 `importlib_resources`.
    import importlib_resources as pkg_resources

from .. import test_data  # relative-import the *package* containing the templates

DEVICE_TEST_CFG = json.loads(pkg_resources.read_text(
    test_data, 'transmon_test_config.json'))


def test_determine_absolute_timing_ideal_clock():
    sched = Schedule('Test experiment')

    # define the resources
    # q0, q1 = Qubits(n=2) # assumes all to all connectivity
    q0, q1 = ('q0', 'q1')

    ref_label_1 = 'my_label'

    sched.add(Reset(q0, q1))
    sched.add(Rxy(90, 0, qubit=q0), label=ref_label_1)
    sched.add(operation=CNOT(qC=q0, qT=q1))
    sched.add(Rxy(theta=90, phi=0, qubit=q0))
    sched.add(Measure(q0, q1), label='M0')

    assert len(sched.data['operation_dict']) == 4
    assert len(sched.data['timing_constraints']) == 5

    for constr in sched.data['timing_constraints']:
        assert 'abs_time' not in constr.keys()
        assert constr['rel_time'] == 0

    timed_sched = determine_absolute_timing(sched, clock_unit='ideal')

    abs_times = [constr['abs_time'] for constr in timed_sched.data['timing_constraints']]
    assert abs_times == [0, 1, 2, 3, 4]

    # add a pulse and schedule simultaneous with the second pulse
    sched.add(Rxy(90, 0, qubit=q1), ref_pt='start', ref_op=ref_label_1)
    timed_sched = determine_absolute_timing(sched, clock_unit='ideal')

    abs_times = [constr['abs_time'] for constr in timed_sched.data['timing_constraints']]
    assert abs_times == [0, 1, 2, 3, 4, 1]

    sched.add(Rxy(90, 0, qubit=q1), ref_pt='start', ref_op='M0')
    timed_sched = determine_absolute_timing(sched, clock_unit='ideal')

    abs_times = [constr['abs_time'] for constr in timed_sched.data['timing_constraints']]
    assert abs_times == [0, 1, 2, 3, 4, 1, 4]

    sched.add(Rxy(90, 0, qubit=q1), ref_pt='end', ref_op=ref_label_1)
    timed_sched = determine_absolute_timing(sched, clock_unit='ideal')

    abs_times = [constr['abs_time'] for constr in timed_sched.data['timing_constraints']]
    assert abs_times == [0, 1, 2, 3, 4, 1, 4, 2]

    sched.add(Rxy(90, 0, qubit=q1), ref_pt='center', ref_op=ref_label_1)
    timed_sched = determine_absolute_timing(sched, clock_unit='ideal')

    abs_times = [constr['abs_time'] for constr in timed_sched.data['timing_constraints']]
    assert abs_times == [0, 1, 2, 3, 4, 1, 4, 2, 1.5]



def test_config_spec():
    validate_config(DEVICE_TEST_CFG, scheme_fn='transmon_cfg.json')


def test_compile_transmon_program():
    sched = Schedule('Test schedule')

    # define the resources
    # q0, q1 = Qubits(n=2) # assumes all to all connectivity
    q0, q1 = ('q0', 'q1')
    sched.add(Reset(q0, q1))
    sched.add(Rxy(90, 0, qubit=q0))
    # sched.add(operation=CNOT(qC=q0, qT=q1)) # not implemented in config
    sched.add(Rxy(theta=90, phi=0, qubit=q0))
    sched.add(Measure(q0, q1), label='M0')
    # pulse information is added
<<<<<<< HEAD
    sched = add_pulse_information_transmon(sched, device_cfg=device_test_cfg)
    sched = determine_absolute_timing(sched, clock_unit='physical')
=======
    sched = add_pulse_information_transmon(sched, device_cfg=DEVICE_TEST_CFG)
    sched = determine_absolute_timing(sched, clock_unit='physical')


def test_construct_q1asm_pulse_operations():
    sched = Schedule('Test experiment')

    # define the resources
    q0, q1 = ('q0', 'q1')
    ref_label_1 = 'my_label'

    sched.add(SquarePulse(amp=1.0, duration=4e6, ch='ch1'), label=ref_label_1)
    ref = sched.add(IdlePulse(4e6), ref_op=ref_label_1)
    sched.add(SquarePulse(amp=1.0, duration=4e6, ch='ch1'), ref_op=ref)

    timed_sched = determine_absolute_timing(sched, clock_unit='ideal')
>>>>>>> ebb907c9
<|MERGE_RESOLUTION|>--- conflicted
+++ resolved
@@ -90,24 +90,5 @@
     sched.add(Rxy(theta=90, phi=0, qubit=q0))
     sched.add(Measure(q0, q1), label='M0')
     # pulse information is added
-<<<<<<< HEAD
-    sched = add_pulse_information_transmon(sched, device_cfg=device_test_cfg)
-    sched = determine_absolute_timing(sched, clock_unit='physical')
-=======
     sched = add_pulse_information_transmon(sched, device_cfg=DEVICE_TEST_CFG)
-    sched = determine_absolute_timing(sched, clock_unit='physical')
-
-
-def test_construct_q1asm_pulse_operations():
-    sched = Schedule('Test experiment')
-
-    # define the resources
-    q0, q1 = ('q0', 'q1')
-    ref_label_1 = 'my_label'
-
-    sched.add(SquarePulse(amp=1.0, duration=4e6, ch='ch1'), label=ref_label_1)
-    ref = sched.add(IdlePulse(4e6), ref_op=ref_label_1)
-    sched.add(SquarePulse(amp=1.0, duration=4e6, ch='ch1'), ref_op=ref)
-
-    timed_sched = determine_absolute_timing(sched, clock_unit='ideal')
->>>>>>> ebb907c9
+    sched = determine_absolute_timing(sched, clock_unit='physical')