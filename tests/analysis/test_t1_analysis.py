--- conflicted
+++ resolved
@@ -25,22 +25,6 @@
     return a_objs
 
 
-def test_raw_data_not_in_processed_dataset(analysis_objs):
-    """
-    Test that all the relevant quantities are in the processed dataset
-    """
-    for a_obj in analysis_objs:
-        container = Path(dh.locate_experiment_container(a_obj.tuid))
-        file_path = container / "analysis_T1Analysis" / "processed_dataset.hdf5"
-        dataset = dh.load_dataset_from_path(file_path)
-
-        assert "x0" in dataset.dims.keys()
-        assert "x0" in dataset.coords.keys()
-        assert "y0" not in dataset.data_vars.keys()
-        assert "y1" not in dataset.data_vars.keys()
-        assert "Magnitude" in dataset.data_vars.keys()
-
-
 def test_figures_generated(analysis_objs):
     """
     Test that the right figures get created.
@@ -51,19 +35,6 @@
         }
 
 
-<<<<<<< HEAD
-    def test_quantities_of_interest(self):
-        """
-        Test that the fit returns the correct values
-        """
-        for a_obj, t_1 in zip(self.a_objs, self.T1s):
-            assert set(a_obj.quantities_of_interest.keys()) == {
-                "T1",
-                "fit_msg",
-                "fit_res",
-                "fit_success",
-            }
-=======
 def test_quantities_of_interest(analysis_objs):
     """
     Test that the fit returns the correct values
@@ -73,8 +44,8 @@
             "T1",
             "fit_msg",
             "fit_res",
+            "fit_success",
         }
->>>>>>> c0c5707e
 
         assert isinstance(a_obj.quantities_of_interest["T1"], Variable)
         # Tests that the fitted values are correct (to within 5 standard deviations)
