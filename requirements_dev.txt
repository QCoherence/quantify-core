--- conflicted
+++ resolved
@@ -24,11 +24,8 @@
 pre-commit
 scanpydoc>=0.7.1 # ensures latest typing_extensions is used in sphinx (https://github.com/theislab/scanpydoc/issues/31)
 docutils<0.17 # pinned due to issue #175
-<<<<<<< HEAD
 rich[jupyter]
-=======
 jupytext
->>>>>>> 1de76422
 
 # quantify-core only
 
