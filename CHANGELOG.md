# Changelog

## Unreleased

### Breaking changes

- Requirements - `quantify-core` requires `qcodes>=0.37` (!439)

### Merged branches and closed issues

### Merged branches and closed issues

- Utilities - Fix bug where calling `without` to remove a key from a dict that did not have that key in the first place raises a `KeyError`

## 0.7.0 (2022-02-03)

### Breaking changes

- Requirements - `quantify-core` requires `qcodes>=0.35` now. (!427)
- Installation - Instead of `requirements.txt` and `requirements_dev.txt` `quantify-core` uses optional requirements. Use `pip install quantify-core[dev]` to install all of them. (!386)

### Merged branches and closed issues

- Documentation - Remove dependency on directory-tree (!431)
- Documentation - Sphinx build now compatible with qcodes==0.36.0 (!416, counterpart of quantify-scheduler!552)
<<<<<<< HEAD
- Visualization - If provided, InstrumentMonitor displays instrument label (!369)
=======
- Analysis - Make all analysis classes available from `quantify_core.analysis` (!418)
- Data - Improve `set_datadir` and test style and readability (!419)
- Added AttributeError to the exceptions explictly handled in loading of datasets for the remote plotmon (#352, !442)
- Added exception handling for SI_utilities.value_precision (#350, !442)
- Installation - Refactor of setup configuration (!386, !433)
- Utilities - Remove `quantify_core.utilities.examples_support.mk_surface7_sched()` function that was used only for generating one non-essential figure in documentation, but caused dependency on `quantify-scheduler` to build it. This function is inlined in the documentation as an example. (!434)
- Utilities - Improved error handling for `quantify_core.utilities.experiment_helpers.load_settings_onto_instrument` (#351, #348, !425)
>>>>>>> c03e54c0

## 0.6.5 (2022-12-13)

### Merged branches and closed issues

- Data - Allow concatenation of datasets with different names (!389)
- Data - Allow concatenation of processed datasets (!394)
- Data - Update OS environment to disable HDF5 file locking (!404, !405)
- Documentation - Building sphinx documentation will now raise an error if one of the code cells fails to run (!407)
- Documentation - Fixed a typo in the figure text of the optimization analysis class. (!413)
- Fit - Add functions to load and save lmfit fit results from file (!286)
- Git - Changed git merge strategy to "union" for CHANGELOG.md and AUTHORS.md to reduce amount of merge conflicts (!399)
- Measurement Control - Add experiments_data submodule to measurement control (!393)
- Memory leak - Added ability to skip figure creation in analysis classes to prevent memory leaks in long-running nested experiments (!406)
- Memory leak - Fix a memory leak due to BaseAnalysis lru_cache (!390)
- QCoDeS - Create function `quantify_core.utilities.experiment_helpers.get_all_parents` to find all parents of QCoDeS submodule (!401)
- QCoDeS - Quantify now supports qcodes>=0.34.0 (!382)
- QuantifyFix - Bug in QuantifyExperiment when tuid is None (!396)
- Snapshots - Enable loading of settings of individual QCoDeS submodules and parameters from the saved snapshot (!384)
- Warnings - Deprecation warnings are now shown to end-users by default (by changing to `FutureWarning`) (!411)

## 0.6.4 (2022-10-13)

### Breaking changes

- MeasurementControl - Raise a `ValueError` exception if there are no setpoints (!370)
- Utilities - `make_hash` and `import_python_object_from_string` were removed, because they are not used in `quantify-core`. Use their counterparts from `quantify-scheduler`. (!371, quantify-os/quantify-scheduler!357)
- Docs - `notebook_to_jupyter_sphinx` sphinx extension has been removed (!378)
- Removed `BaseAnalysis.run_from()` and `BaseAnalysis.run_until()` functionality, which is almost unused by an average user. (!379)
- `BaseAnalysis.run()` function will return analysis object even if analysis has failed. Exceptions raised by analysis
  will be logged and not raised. (!379)
- The order of the arguments of `set_xlabel` and `set_ylabel` has been modified so that the `ax` is now optional argument (!376)

### Merged branches and closed issues

- Add functions to load and save lmfit fit results from file (!286)
- Remove various old temp requirement pins (counterpart of quantify-scheduler!447) (!368)
- Added support to SI_prefix_and_scale_factor for scaled units such as ns or GHz (!365, !373)
- InstrumentMonitor - Restore `initial_value` of `update_interval` param (removed in !324) (!375)
- Analysis - Use `long_name` instead of `name` XArray attribute as default for axis labels and plot messages (!380)
- Reduce quantify-core import time (!366)

## 0.6.3 (2022-08-05)

### Breaking changes

- MeasurementControl - Fix `print_progress` for 0 progress and do not raise when no setpoints (!363)

### Merged branches and closed issues

- Changes to InstrumentMonitor and PlotMonitor to fix errors due to racing conditions. (!358)
- Can save metadata with `QuantifyExperiment` (!355)
- Contribution guidelines updated, added: Versioning, Backward Compatibility and Deprecation Policy (!282)

## 0.6.2 (2022-06-30)

- Sanitize Markdown for proper display on PyPi.
- Data Handling - New function to extract parameters from snapshot, including submodules (!360)

## 0.6.1 (2022-06-30)

### Merged branches and closed issues

- Require lmfit >= 1.0.3 due to a typo within lmfit for the `guess_from_peak2d` function. (!346)
- Fixed calling `super().create_figures()` when inheriting analysis classes (issue was introduced by merge request !337). (#313)
- PlotMonitor - Fix crash in secondary plotmon when data is one-dimensional. (!349)
- Documentation sources are converted from restructured text format to MyST markdown. (!350)

## 0.6.0 (2022-05-25)

### Breaking changes

- Supported Python versions are now 3.8-3.10. Python 3.7 support is dropped. (!328)
- MeasurementControl - Removed the `instrument_monitor` (InstrumentRefParameter) from the `MeasurementControl` class. There is no need to couple the instrument monitor object with the `MeasurementControl` anymore. (!324)
- InstrumentMonitor - Made the `update` method private (renamed to `_update`). Also removed the `force` argument in the method. (!324)

### Merged branches and closed issues

- InstrumentMonitor - Display parameter values with non-number type nicely. Only for parameters without unit. (!336)
- Data Handling - Setting datadir to None now correctly sets datadir to default directory (~/quantify-data/). (!338)
- Data Handling - Added a DecodeToNumpy decoder class and function argument `list_to_ndarray` to the function `load_snapshot`, which enables `load_settings_onto_instrument` to support loading numpy arrays parameters from json lists. (!342, !343, #309)
- Data handling - Add API to save custom text files as experiment data. (!325)
- Data handling - Fix attributes handling when converting datasets with `to_gridded()` method. (!277, !302)
- Experiment helpers - Loading settings from snapshot now supports Instrument submodules. (#307, !338)
- Plotmon - Suppress warning about all-NaN datasets during plotting. (!314)
- Visualization - Added kwarg dicts to `plot_fit` to pass matplotlib keyword arguments and `plot_fit` returns list of matplotlib Line2D objects. (!334, !331 (closed))
- Analysis - CosineModel now guesses a frequency based on a Fourier transform of the data. (!335)
- Analysis - We do not store all Matplotlib figures and axes for all analysis objects in memory anymore. This fixes out-of-memory error for long measurement runs, when a lot of figures are created. (#298, !337, !345)
- MeasurementControl - Performance improvement in MeasurementControl data construction. (!333)
- Bugfix - Fix QHullError occurring in RemotePlotmon when supplying two uniformly spaced settables to MeasurementControl.setpoints(). (#305, !323)
- Packaging and distribution - Added support for PEP 561. (!322)

## 0.5.3 (2022-02-25)

### Merged branches and closed issues

- Analysis - Changed the metric of the AllXY analysis to use the mean of the absolute deviations. (!300)
- MeasurementControl - Added a `measurement_description` function in the MeasurementControl to return a serializable description of the latest measurement. (!279)
- MeasurementControl - Add option to run an experiment without saving data (!308)
- Infrastructure - Added utilities to support deprecation (!281)
- Bugfix - Fix qcodes 0.32.0 incompatibility by replacing all references of `qcodes.Instrument._all_instruments`. (!295)

## 0.5.2 (2021-12-08)

### Merged branches and closed issues

- Data - Introduced a QuantifyExperiment class within the data.experiment module to separate data handling responsibilities from MeasurementControl. (!273, !274)
- Docs - Added quantify logo to the documentation. (!263)
- Infrastructure - Fixes the latest tests. (Except for Sphinx issues) (!275)
- Infrastructure - Fixes the tests temporarily by pinning matplotlib 3.4.3 (!269)
- Infrastructure - Added prospector config file for mypy in codacy. (copy from quantify-scheduler) (!259)
- Bugfix - Fix a bug in adjust_axeslabels_SI. (!272)

## 0.5.1 (2021-11-01)

### Merged branches and closed issues

- Analysis - Automatically rotate Rabi data to the axis with the best SNR (#249, !223)
- Analysis - Added support for calibration points to rotate and scale data to a calibrated axis for single-qubit timedomain experiments (T1, Echo, Ramsey and AllXY) (#227,  !219)
- Analysis - Added extra constraints to fits for T1, Echo and Ramsey when using a calibrated axis (T1, Echo, Ramsey) (#236,  !219)
- Analysis - Removed requirement for data on which to perform timedomain analysis to be acquired in radial coordinates (#227, !213).
- Analysis - Removed positive amplitude constraint from Rabi analysis (!213).
- Analysis - Detect calibration points automatically for single qubit time-domain experiments (!234)
- Docs - Added bibliography with sphinxcontrib-bibtex extension (!207).
- Docs - Added notebook_to_jupyter_sphinx sphinx extension converter for tutorials writing (!220).
- Docs - Add qcodes parameters docs to sphinx build (!255)
- Docs - Adds a notebook to jupyter sphinx converter for tutorials writing. (!220)
- MeasurementControl - Added representation with summary of settables, gettables and setpoints (!222).
- MeasurementControl - Added lazy_set functionality to avoid setting settables to same value (#261, !233).
- InstrumentMonitor - Extended Instrument Monitor to handle submodules and channels (#213, !226).
- Data - Adopted new specification for dataset v2.0 format. (!224)
- Infrastructure - Adds additional pre-commit and pre-push hooks (!254)
- Infrastructure - Ensure line endings are always committed with unix-like style (!227)
- Visualization - Factor out plotmon refresh from MeasurementControl (!248)
- Bugfix - Solved a bug where a fit would fail for a Ramsey experiment with negative values (#246, !219)
- Bugfix - Rabi analysis for negative signal amplitudes can now converge. (!213)
- Bugfix - Fixed divide by 0 warning in resonator spectroscopy analysis (!216).
- Bugfix - Fixed snapshot failing for qcodes instruments with dead weakrefs (!221).
- Bugfix - load_settings_onto_instrument does not try to set parameters to None if they are already None (#232, !225)
- Bugfix - replace OrderedDict with dict (!237)
- Bugfix - Fixes to utilities.general and function rename (!232)
- Bugfix - Fixes temporarily the funcparserlib failing rtd. (!249)
- Bugfix - alpha settings_overwrite\["mpl_transparent_background"\] = False (!236)
- Bugfix - Ramsey analysis cal points (!235)
- Bugfix - Ensures MeasurementControl representation works even when instruments are closed/freshly instantiated. (follow up from !226) (!229)
- Bugfix - fix snapshot for dead instruments (!221)
- Bugfix - The load_settings_onto_instrument function no longer attempts to set a QCoDeS parameter to None in certain cases. (!225)
- Bugfix - Fix filelock logging (!238)
- Bugfix - Fix divide by 0 which gives warning in resonator analysis (!216)
- Bugfix - Fix a bug in adjust_axeslabels_SI where it would update a label if no unit was provided (!272)

## 0.5.0 (2021-08-06)

### Breaking changes

- Change of namespace from quantify.\* to quantify_core.\*

### Merged branches and closed issues

- Change namespace. (!195)
- Support xarray >0.18.0. (!198, #223)
- Unpinned pyqt5 version in setup to fix bug on macOS big sur. (!203)
- Added an example stopwatch gettable. (!187)
- Added new utility class quantify_core.utilities.inspect_utils. (!190, !192)
- Delete print(list) statement from locate_experiment_container. (!194)
- Allow for unit-aware printing of floats and other values with no error. (!167, #193)
- Plotmon: support non-linear (e.g., logarithmic space) for x and y coordinates. (!201)
- Consistency of naming conventions in analysis code. (!188)
- Ramsey analysis. (!166)
- Echo analysis. (!176)
- AllXY analysis. (!177)
- Interpolated 2D analysis and ND optimization analysis. (!180)
- Quantities of interest saving to JSON now supports more types, including uncertainties.ufloats. (!164, #152)

## 0.4.0 (2021-05-10)

- Release of the analysis framework including basic analyses, example classes and documentation on how to make a custom analysis class.
- Various bug fixes.
- First beta-release of quantify-core.

### Merged branches and closed issues

- Defined how to pass optional arguments for analysis subclasses. (#184, !158)
- Added warning when an analysis class returns a bad fit and improve UX. (!163)
- Renamed analysis variables `.dataset` and `.dataset_raw` for consistency. (#197, !171)
- add support for ufloat in format_value_string (!151)
- Provide methods for loading quantities of interest and processed dataset. (#191, !165)
- Added Rabi analysis subclass. (!159)
- fix for the multiple kwargs keys being passed into ax.text (!154)
- log the pip packages in the CI (same as in scheduler) (!168)
- UX improvements over current analysis flow control interrupt_before interface. (#183, !158)
- Allow providing an xarray dataset as input for analysis (#181, !156)
- Adds pytest fixture tmpdir_factory whenever possible. (!162)
- Fixes a bug with range-casting in the plot_fit function in the mpl_plotting module (!142)
- Utility function to handle the None edge case when converting lmfit pars to ufloat (#186, !160)
- T1 analysis (!137)
- Fixed a bug with loading settings onto an instrument (#166, !139)
- Storing quantities of interest in spectroscopy analysis simplified (!152)
- fix warning: Using a non-tuple sequence for multidimensional indexing is deprecated (!147)
- simplified header for all python files (#92, !146)
- Drop MeasurementControl soft_avg parameter in favor of MC.run(soft_avg=3) (!144)
- Better displaying of lmfit parameters and standard errors (!133)
- Plot duplicate setpoints in a 1D dataset (#173, !134)
- Downgrade and pin pyqt5 version (#170, !134)
- Sphinx autodoc function parameters and output types based on type hints!113
- Implemented {code}`numpy.bool_` patch for xarray 0.17.0 (temp fix for #161, !131)

### Breaking changes

- Analysis steps execution refactored and added optional arguments through `.run` (#184, !158)
  - Any analysis class now requires explicit execution of the steps with `.run()`.
  - One-liner still available `a_obj = MyAnalysisClass().run()`
- Analysis dataset variables and filename changed for consistency (!171):
  - `BaseAnalysis.dataset_raw` renamed to `BaseAnalysis.dataset`
  - `BaseAnalysis.dataset` renamed to `BaseAnalysis.dataset_processed`
  - "processed_dataset.hdf5" renamed to "dataset_processed.hdf5"
- The MeasurementControl soft_avg parameter has been removed. The same fucntionality is now available through MC.run(soft_avg=n) (!144)

## 0.3.2 (2021-03-17)

- Analysis framework beta version (limited documentation).
- Measurement control supports an inner loop in batched mode with outer iterative loops.
- Improvements to the dataset format (potentially breaking changes, see notes below).
  - Support of complex numbers and arrays in the dataset storage through `h5netcdf` engine.
  - Proper use of the coordinate property of xarray in quantify datasets.
- New data handling utilities: `load_dataset_from_path`, `locate_experiment_container`, `write_dataset`.
- Keyboard interrupt and Jupyter kernel interrupts are handled safely in MeasurementControl.
- Improved and more extensive documentation.
- Various bug fixes.

### Merged branches and closed issues

- Dataset format changed to use Xarray Coordinates \[no Dimensions\] (!98)
- Added batched mode with outer iterative loops (!98)
- Switched default dataset engine to support complex numbers #150 (!114)
- Analysis class, framework, subclass examples #63 (!89, !122, !123)
- Cyclic colormaps auto-detect in 2D analysis (!118, !122)
- Safely handle Keyboard interrupt or Jupyter kernel interrupts (!125, !127)

### Potentially breaking changes

Please see merge request !98 for a python snippet that will make all previous datasets compliant with this change!
Note that this is only required if you want to load old datasets in `quantify.visualization.pyqt_plotmon.PlotMonitor_pyqt`.

- Dataset format is updated to use Xarray Coordinates \[no Dimensions\] (!98)
- The TUID class is only a validator now to avoid issues with `h5netcdf`

## 0.3.1 (2021-02-15)

- Added function to load settings from previous experiments onto instruments (load_settings_onto_instrument).
- Added support for @property as attributes of Settables/Gettables.
- Migrated code style to black.
- Fixed support for python3.9.
- Significant improvements to general documentation.
- Improved installation instructions for windows and MacOS.
- Changed the dataset .unit attribute to .units to adopt xarray default (Breaking change!).
- Various minor bugfixes.

### Merged branches and closed issues

- Windows install instr (!79)
- Load instrument settings (!29)
- Docs/general fixes (!82)
- updated copyright years (!84)
- Hotfix makefile docs (!83)
- Hot fix tuids max num (!85)
- added reqs for scipy, fixes #133 (!87)
- Added link on cross-fork collaboration (!90)
- Allow easy access to the tests datadir from a simple import (!95)
- Add custom css for rtd (!27)
- Dset units attr, closes #147 (!101)
- Add setGeometry method to instrument monitor and plotmon (!88)
- Enforce a datadir choice to avoid potential data loss (!86)
- Migrated code style to black (!93)
- Fixed support for python3.9 (!94)
- Added support for dynamic change of datadir for plotmon (!97)
- Added support for @property as attributes of Settables/Gettables (!100)
- "unit" attr of xarray variables in dataset changed to "units" for compatibility with xarray utilities. (!101)
- Updated numpy requirement (!104)
- Updated installation intructions for MacOS #142 (!99)
- Bugfix for get tuids containing method (!106)

### Breaking changes

Please see merge request !101 for a python snippet that will make all previous datasets compliant with this breaking change!

- "unit" attr of xarray variables in dataset changed to "units" for compatibility with xarray utilities. (!101)

## 0.3.0 (2020-12-17)

- Persistence mode feature added to the plotting monitor responsible for visualization during experiments, see also tutorial 4 in the docs.
- Instrument monitor feature added to support live snapshot monitoring during experiments.
- Renaming of \[soft, hard\]-loops to \[iterative, batched\]-loops respectively.
- Adds t_start and t_stop arguments to the function get_tuids_containing in quantify.data.handling.
- Various bug fixes and improvements to documentation.

### Merged branches and closed issues

- Fix for pyqtgraph plotting and instrument monitor remote process sleeping !81.
- Plotting monitor is now running in a completely detached process !78.
- Persistence mode added to the plotting monitor !72.
- Adds explicit numpy version number (==1.19.2) requirement for windows in the setup. (!74).
- Improved documentation on how to set/get the datadirectory #100 (!71)
- Batched refactor. Closes #113 (!69).
- Instrument monitor feature added. Closes #62 (!65).
- Hot-fix for exception handling of gettable/settable in MC. Closes #101 (!64).
- Added t_start and t_stop arguments to get_tuids_containing function within quantify.data.handling. Closes #69 (!57, !62).
- Fix for the case when MC does not call finish on gettable. Closes #96 (!60).

## 0.2.0 (2020-10-16)

- Repository renamed to quantify-core.
- Scheduler functionality factored out into quantify-scheduler repository.

### Merged branches and closed issues

- !11 Advanced MC, closed #13.
- First prototype of sequencer #16 (!13), moved to quantify-scheduler.
- Documentation of sequencer datatypes #19 (!13), moved to quantify-scheduler.
- Simplified settable gettable interface #32 (!15).
- Keyboard interrupt handler for Measurement Control #20 (!12).
- Documentation for gettable and settable #27 (!14).
- Sequencer hardening and cleanup (!16), moved to quantify-scheduler.
- CZ doc updates and rudimentary CZ implementation (!18), moved to quantify-scheduler.
- Pulsar asm backend (!17), moved to quantify-scheduler.
- Minor fixes sequencer (!19), moved to quantify-scheduler.
- Utility function to get_tuids_containing #48 (!22).
- Enable modulation bugfix #42 (!23), moved to quantify-scheduler.
- Added copyright notices to source files #36 (!25).
- Custom readthedocs theme to change column width, fixes #28 (!27).
- Amplitude limit on waveforms #41 (!24), moved to quantify-scheduler.
- Pulse diagram autoscaling bufix #49 (!26), moved to quantify-scheduler.
- Implementation of adaptive measurement loops in the measurement control #24 (!21)
- Load instrument settings utility function #21, !29.
- Support for data acquisition in sequencer (!28), moved to quantify-scheduler.
- Documentation for data storage, experiment containers and dataset #7 (!20).
- Function to create a plot monitor from historical data #56 (!32).
- Bugfix for buffersize in dynamically resized dataset (!35).
- Bugfix for adaptive experiments with n return variables (!34)
- Exteneded sequencer.rst tutorial to include QRM examples (!33), moved to quantify-scheduler.
- Refactor, Moved quantify-scheduler to new repository (!37).
- Gettable return variables made consistent for multiple gettables #68 (!38).
- Contribution guidelines updated #53 (!31).
- Bugfix for unexpected behaviour in keyboard interrupt for measurements #73 (!39)
- Documentation improvements #71 (!40).
- Improvements to tutorial !41.
- Removed visualization for scheduler !43.
- Fix broken links in install and contributions !44.
- Fixes bug in TUID validator #75 (42).
- Standardize use of numpydoc accross repo #67 (!46).
- Fix for online build on readthedocs !47.
- CI hardening, base python version for tests is 3.7 (minimum version) !50.
- New data folder structure (Breaking change!) #76 (!48).
- Updated installation guide #77 (!49).
- Minor changes to RTD displaying issues (!51).
- Convert jupyter notebooks to .rst files with jupyter-execute (!52).
- Cleanup before opening repo #86 and #82 (!53)

## 0.1.1 (2020-05-25)

- Hotfix to update package label and fix PyPI

## 0.1.0 (2020-05-21)

- First release on PyPI.

---

🗈 **Note**

- \#  denotes a closed issue.
- ! denotes a merge request.
<|MERGE_RESOLUTION|>--- conflicted
+++ resolved
@@ -23,9 +23,7 @@
 
 - Documentation - Remove dependency on directory-tree (!431)
 - Documentation - Sphinx build now compatible with qcodes==0.36.0 (!416, counterpart of quantify-scheduler!552)
-<<<<<<< HEAD
 - Visualization - If provided, InstrumentMonitor displays instrument label (!369)
-=======
 - Analysis - Make all analysis classes available from `quantify_core.analysis` (!418)
 - Data - Improve `set_datadir` and test style and readability (!419)
 - Added AttributeError to the exceptions explictly handled in loading of datasets for the remote plotmon (#352, !442)
@@ -33,7 +31,6 @@
 - Installation - Refactor of setup configuration (!386, !433)
 - Utilities - Remove `quantify_core.utilities.examples_support.mk_surface7_sched()` function that was used only for generating one non-essential figure in documentation, but caused dependency on `quantify-scheduler` to build it. This function is inlined in the documentation as an example. (!434)
 - Utilities - Improved error handling for `quantify_core.utilities.experiment_helpers.load_settings_onto_instrument` (#351, #348, !425)
->>>>>>> c03e54c0
 
 ## 0.6.5 (2022-12-13)
 
