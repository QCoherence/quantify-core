# Changelog

## Unreleased

### Breaking changes

- Requirements - `quantify-core` requires `qcodes>=0.37` (!439)

### Merged branches and closed issues

<<<<<<< HEAD
- Utilities - Fix bug where calling `without` to remove a key from a dict that did not have that key in the first place raises a `KeyError` (!438)
- Visualization - If provided, InstrumentMonitor displays instrument label (!369)
=======
- `mk_trace_for_iq_shot` now renders nicely in documentation (!429)

- Utilities - Fix bug where calling `without` to remove a key from a dict that did not have that key in the first place raises a `KeyError`
>>>>>>> fbce34e0

## 0.7.0 (2022-02-03)

### Breaking changes

- Requirements - `quantify-core` requires `qcodes>=0.35` now. (!427)
- Installation - Instead of `requirements.txt` and `requirements_dev.txt` `quantify-core` uses optional requirements. Use `pip install quantify-core[dev]` to install all of them. (!386)

### Merged branches and closed issues

- Documentation - Remove dependency on directory-tree (!431)
- Documentation - Sphinx build now compatible with qcodes==0.36.0 (!416, counterpart of quantify-scheduler!552)
- Analysis - Make all analysis classes available from `quantify_core.analysis` (!418)
- Data - Improve `set_datadir` and test style and readability (!419)
- Added AttributeError to the exceptions explictly handled in loading of datasets for the remote plotmon (#352, !442)
- Added exception handling for SI_utilities.value_precision (#350, !442)
- Installation - Refactor of setup configuration (!386, !433)
- Utilities - Remove `quantify_core.utilities.examples_support.mk_surface7_sched()` function that was used only for generating one non-essential figure in documentation, but caused dependency on `quantify-scheduler` to build it. This function is inlined in the documentation as an example. (!434)
- Utilities - Improved error handling for `quantify_core.utilities.experiment_helpers.load_settings_onto_instrument` (#351, #348, !425)

## 0.6.5 (2022-12-13)

### Merged branches and closed issues

- Data - Allow concatenation of datasets with different names (!389)
- Data - Allow concatenation of processed datasets (!394)
- Data - Update OS environment to disable HDF5 file locking (!404, !405)
- Documentation - Building sphinx documentation will now raise an error if one of the code cells fails to run (!407)
- Documentation - Fixed a typo in the figure text of the optimization analysis class. (!413)
- Fit - Add functions to load and save lmfit fit results from file (!286)
- Git - Changed git merge strategy to "union" for CHANGELOG.md and AUTHORS.md to reduce amount of merge conflicts (!399)
- Measurement Control - Add experiments_data submodule to measurement control (!393)
- Memory leak - Added ability to skip figure creation in analysis classes to prevent memory leaks in long-running nested experiments (!406)
- Memory leak - Fix a memory leak due to BaseAnalysis lru_cache (!390)
- QCoDeS - Create function `quantify_core.utilities.experiment_helpers.get_all_parents` to find all parents of QCoDeS submodule (!401)
- QCoDeS - Quantify now supports qcodes>=0.34.0 (!382)
- QuantifyFix - Bug in QuantifyExperiment when tuid is None (!396)
- Snapshots - Enable loading of settings of individual QCoDeS submodules and parameters from the saved snapshot (!384)
- Warnings - Deprecation warnings are now shown to end-users by default (by changing to `FutureWarning`) (!411)

## 0.6.4 (2022-10-13)

### Breaking changes

- MeasurementControl - Raise a `ValueError` exception if there are no setpoints (!370)
- Utilities - `make_hash` and `import_python_object_from_string` were removed, because they are not used in `quantify-core`. Use their counterparts from `quantify-scheduler`. (!371, quantify-os/quantify-scheduler!357)
- Docs - `notebook_to_jupyter_sphinx` sphinx extension has been removed (!378)
- Removed `BaseAnalysis.run_from()` and `BaseAnalysis.run_until()` functionality, which is almost unused by an average user. (!379)
- `BaseAnalysis.run()` function will return analysis object even if analysis has failed. Exceptions raised by analysis
  will be logged and not raised. (!379)
- The order of the arguments of `set_xlabel` and `set_ylabel` has been modified so that the `ax` is now optional argument (!376)

### Merged branches and closed issues

- Add functions to load and save lmfit fit results from file (!286)
- Remove various old temp requirement pins (counterpart of quantify-scheduler!447) (!368)
- Added support to SI_prefix_and_scale_factor for scaled units such as ns or GHz (!365, !373)
- InstrumentMonitor - Restore `initial_value` of `update_interval` param (removed in !324) (!375)
- Analysis - Use `long_name` instead of `name` XArray attribute as default for axis labels and plot messages (!380)
- Reduce quantify-core import time (!366)

## 0.6.3 (2022-08-05)

### Breaking changes

- MeasurementControl - Fix `print_progress` for 0 progress and do not raise when no setpoints (!363)

### Merged branches and closed issues

- Changes to InstrumentMonitor and PlotMonitor to fix errors due to racing conditions. (!358)
- Can save metadata with `QuantifyExperiment` (!355)
- Contribution guidelines updated, added: Versioning, Backward Compatibility and Deprecation Policy (!282)

## 0.6.2 (2022-06-30)

- Sanitize Markdown for proper display on PyPi.
- Data Handling - New function to extract parameters from snapshot, including submodules (!360)

## 0.6.1 (2022-06-30)

### Merged branches and closed issues

- Require lmfit >= 1.0.3 due to a typo within lmfit for the `guess_from_peak2d` function. (!346)
- Fixed calling `super().create_figures()` when inheriting analysis classes (issue was introduced by merge request !337). (#313)
- PlotMonitor - Fix crash in secondary plotmon when data is one-dimensional. (!349)
- Documentation sources are converted from restructured text format to MyST markdown. (!350)

## 0.6.0 (2022-05-25)

### Breaking changes

- Supported Python versions are now 3.8-3.10. Python 3.7 support is dropped. (!328)
- MeasurementControl - Removed the `instrument_monitor` (InstrumentRefParameter) from the `MeasurementControl` class. There is no need to couple the instrument monitor object with the `MeasurementControl` anymore. (!324)
- InstrumentMonitor - Made the `update` method private (renamed to `_update`). Also removed the `force` argument in the method. (!324)

### Merged branches and closed issues

- InstrumentMonitor - Display parameter values with non-number type nicely. Only for parameters without unit. (!336)
- Data Handling - Setting datadir to None now correctly sets datadir to default directory (~/quantify-data/). (!338)
- Data Handling - Added a DecodeToNumpy decoder class and function argument `list_to_ndarray` to the function `load_snapshot`, which enables `load_settings_onto_instrument` to support loading numpy arrays parameters from json lists. (!342, !343, #309)
- Data handling - Add API to save custom text files as experiment data. (!325)
- Data handling - Fix attributes handling when converting datasets with `to_gridded()` method. (!277, !302)
- Experiment helpers - Loading settings from snapshot now supports Instrument submodules. (#307, !338)
- Plotmon - Suppress warning about all-NaN datasets during plotting. (!314)
- Visualization - Added kwarg dicts to `plot_fit` to pass matplotlib keyword arguments and `plot_fit` returns list of matplotlib Line2D objects. (!334, !331 (closed))
- Analysis - CosineModel now guesses a frequency based on a Fourier transform of the data. (!335)
- Analysis - We do not store all Matplotlib figures and axes for all analysis objects in memory anymore. This fixes out-of-memory error for long measurement runs, when a lot of figures are created. (#298, !337, !345)
- MeasurementControl - Performance improvement in MeasurementControl data construction. (!333)
- Bugfix - Fix QHullError occurring in RemotePlotmon when supplying two uniformly spaced settables to MeasurementControl.setpoints(). (#305, !323)
- Packaging and distribution - Added support for PEP 561. (!322)

## 0.5.3 (2022-02-25)

### Merged branches and closed issues

- Analysis - Changed the metric of the AllXY analysis to use the mean of the absolute deviations. (!300)
- MeasurementControl - Added a `measurement_description` function in the MeasurementControl to return a serializable description of the latest measurement. (!279)
- MeasurementControl - Add option to run an experiment without saving data (!308)
- Infrastructure - Added utilities to support deprecation (!281)
- Bugfix - Fix qcodes 0.32.0 incompatibility by replacing all references of `qcodes.Instrument._all_instruments`. (!295)

## 0.5.2 (2021-12-08)

### Merged branches and closed issues

- Data - Introduced a QuantifyExperiment class within the data.experiment module to separate data handling responsibilities from MeasurementControl. (!273, !274)
- Docs - Added quantify logo to the documentation. (!263)
- Infrastructure - Fixes the latest tests. (Except for Sphinx issues) (!275)
- Infrastructure - Fixes the tests temporarily by pinning matplotlib 3.4.3 (!269)
- Infrastructure - Added prospector config file for mypy in codacy. (copy from quantify-scheduler) (!259)
- Bugfix - Fix a bug in adjust_axeslabels_SI. (!272)

## 0.5.1 (2021-11-01)

### Merged branches and closed issues

- Analysis - Automatically rotate Rabi data to the axis with the best SNR (#249, !223)
- Analysis - Added support for calibration points to rotate and scale data to a calibrated axis for single-qubit timedomain experiments (T1, Echo, Ramsey and AllXY) (#227,  !219)
- Analysis - Added extra constraints to fits for T1, Echo and Ramsey when using a calibrated axis (T1, Echo, Ramsey) (#236,  !219)
- Analysis - Removed requirement for data on which to perform timedomain analysis to be acquired in radial coordinates (#227, !213).
- Analysis - Removed positive amplitude constraint from Rabi analysis (!213).
- Analysis - Detect calibration points automatically for single qubit time-domain experiments (!234)
- Docs - Added bibliography with sphinxcontrib-bibtex extension (!207).
- Docs - Added notebook_to_jupyter_sphinx sphinx extension converter for tutorials writing (!220).
- Docs - Add qcodes parameters docs to sphinx build (!255)
- Docs - Adds a notebook to jupyter sphinx converter for tutorials writing. (!220)
- MeasurementControl - Added representation with summary of settables, gettables and setpoints (!222).
- MeasurementControl - Added lazy_set functionality to avoid setting settables to same value (#261, !233).
- InstrumentMonitor - Extended Instrument Monitor to handle submodules and channels (#213, !226).
- Data - Adopted new specification for dataset v2.0 format. (!224)
- Infrastructure - Adds additional pre-commit and pre-push hooks (!254)
- Infrastructure - Ensure line endings are always committed with unix-like style (!227)
- Visualization - Factor out plotmon refresh from MeasurementControl (!248)
- Bugfix - Solved a bug where a fit would fail for a Ramsey experiment with negative values (#246, !219)
- Bugfix - Rabi analysis for negative signal amplitudes can now converge. (!213)
- Bugfix - Fixed divide by 0 warning in resonator spectroscopy analysis (!216).
- Bugfix - Fixed snapshot failing for qcodes instruments with dead weakrefs (!221).
- Bugfix - load_settings_onto_instrument does not try to set parameters to None if they are already None (#232, !225)
- Bugfix - replace OrderedDict with dict (!237)
- Bugfix - Fixes to utilities.general and function rename (!232)
- Bugfix - Fixes temporarily the funcparserlib failing rtd. (!249)
- Bugfix - alpha settings_overwrite\["mpl_transparent_background"\] = False (!236)
- Bugfix - Ramsey analysis cal points (!235)
- Bugfix - Ensures MeasurementControl representation works even when instruments are closed/freshly instantiated. (follow up from !226) (!229)
- Bugfix - fix snapshot for dead instruments (!221)
- Bugfix - The load_settings_onto_instrument function no longer attempts to set a QCoDeS parameter to None in certain cases. (!225)
- Bugfix - Fix filelock logging (!238)
- Bugfix - Fix divide by 0 which gives warning in resonator analysis (!216)
- Bugfix - Fix a bug in adjust_axeslabels_SI where it would update a label if no unit was provided (!272)

## 0.5.0 (2021-08-06)

### Breaking changes

- Change of namespace from quantify.\* to quantify_core.\*

### Merged branches and closed issues

- Change namespace. (!195)
- Support xarray >0.18.0. (!198, #223)
- Unpinned pyqt5 version in setup to fix bug on macOS big sur. (!203)
- Added an example stopwatch gettable. (!187)
- Added new utility class quantify_core.utilities.inspect_utils. (!190, !192)
- Delete print(list) statement from locate_experiment_container. (!194)
- Allow for unit-aware printing of floats and other values with no error. (!167, #193)
- Plotmon: support non-linear (e.g., logarithmic space) for x and y coordinates. (!201)
- Consistency of naming conventions in analysis code. (!188)
- Ramsey analysis. (!166)
- Echo analysis. (!176)
- AllXY analysis. (!177)
- Interpolated 2D analysis and ND optimization analysis. (!180)
- Quantities of interest saving to JSON now supports more types, including uncertainties.ufloats. (!164, #152)

## 0.4.0 (2021-05-10)

- Release of the analysis framework including basic analyses, example classes and documentation on how to make a custom analysis class.
- Various bug fixes.
- First beta-release of quantify-core.

### Merged branches and closed issues

- Defined how to pass optional arguments for analysis subclasses. (#184, !158)
- Added warning when an analysis class returns a bad fit and improve UX. (!163)
- Renamed analysis variables `.dataset` and `.dataset_raw` for consistency. (#197, !171)
- add support for ufloat in format_value_string (!151)
- Provide methods for loading quantities of interest and processed dataset. (#191, !165)
- Added Rabi analysis subclass. (!159)
- fix for the multiple kwargs keys being passed into ax.text (!154)
- log the pip packages in the CI (same as in scheduler) (!168)
- UX improvements over current analysis flow control interrupt_before interface. (#183, !158)
- Allow providing an xarray dataset as input for analysis (#181, !156)
- Adds pytest fixture tmpdir_factory whenever possible. (!162)
- Fixes a bug with range-casting in the plot_fit function in the mpl_plotting module (!142)
- Utility function to handle the None edge case when converting lmfit pars to ufloat (#186, !160)
- T1 analysis (!137)
- Fixed a bug with loading settings onto an instrument (#166, !139)
- Storing quantities of interest in spectroscopy analysis simplified (!152)
- fix warning: Using a non-tuple sequence for multidimensional indexing is deprecated (!147)
- simplified header for all python files (#92, !146)
- Drop MeasurementControl soft_avg parameter in favor of MC.run(soft_avg=3) (!144)
- Better displaying of lmfit parameters and standard errors (!133)
- Plot duplicate setpoints in a 1D dataset (#173, !134)
- Downgrade and pin pyqt5 version (#170, !134)
- Sphinx autodoc function parameters and output types based on type hints!113
- Implemented {code}`numpy.bool_` patch for xarray 0.17.0 (temp fix for #161, !131)

### Breaking changes

- Analysis steps execution refactored and added optional arguments through `.run` (#184, !158)
  - Any analysis class now requires explicit execution of the steps with `.run()`.
  - One-liner still available `a_obj = MyAnalysisClass().run()`
- Analysis dataset variables and filename changed for consistency (!171):
  - `BaseAnalysis.dataset_raw` renamed to `BaseAnalysis.dataset`
  - `BaseAnalysis.dataset` renamed to `BaseAnalysis.dataset_processed`
  - "processed_dataset.hdf5" renamed to "dataset_processed.hdf5"
- The MeasurementControl soft_avg parameter has been removed. The same fucntionality is now available through MC.run(soft_avg=n) (!144)

## 0.3.2 (2021-03-17)

- Analysis framework beta version (limited documentation).
- Measurement control supports an inner loop in batched mode with outer iterative loops.
- Improvements to the dataset format (potentially breaking changes, see notes below).
  - Support of complex numbers and arrays in the dataset storage through `h5netcdf` engine.
  - Proper use of the coordinate property of xarray in quantify datasets.
- New data handling utilities: `load_dataset_from_path`, `locate_experiment_container`, `write_dataset`.
- Keyboard interrupt and Jupyter kernel interrupts are handled safely in MeasurementControl.
- Improved and more extensive documentation.
- Various bug fixes.

### Merged branches and closed issues

- Dataset format changed to use Xarray Coordinates \[no Dimensions\] (!98)
- Added batched mode with outer iterative loops (!98)
- Switched default dataset engine to support complex numbers #150 (!114)
- Analysis class, framework, subclass examples #63 (!89, !122, !123)
- Cyclic colormaps auto-detect in 2D analysis (!118, !122)
- Safely handle Keyboard interrupt or Jupyter kernel interrupts (!125, !127)

### Potentially breaking changes

Please see merge request !98 for a python snippet that will make all previous datasets compliant with this change!
Note that this is only required if you want to load old datasets in `quantify.visualization.pyqt_plotmon.PlotMonitor_pyqt`.

- Dataset format is updated to use Xarray Coordinates \[no Dimensions\] (!98)
- The TUID class is only a validator now to avoid issues with `h5netcdf`

## 0.3.1 (2021-02-15)

- Added function to load settings from previous experiments onto instruments (load_settings_onto_instrument).
- Added support for @property as attributes of Settables/Gettables.
- Migrated code style to black.
- Fixed support for python3.9.
- Significant improvements to general documentation.
- Improved installation instructions for windows and MacOS.
- Changed the dataset .unit attribute to .units to adopt xarray default (Breaking change!).
- Various minor bugfixes.

### Merged branches and closed issues

- Windows install instr (!79)
- Load instrument settings (!29)
- Docs/general fixes (!82)
- updated copyright years (!84)
- Hotfix makefile docs (!83)
- Hot fix tuids max num (!85)
- added reqs for scipy, fixes #133 (!87)
- Added link on cross-fork collaboration (!90)
- Allow easy access to the tests datadir from a simple import (!95)
- Add custom css for rtd (!27)
- Dset units attr, closes #147 (!101)
- Add setGeometry method to instrument monitor and plotmon (!88)
- Enforce a datadir choice to avoid potential data loss (!86)
- Migrated code style to black (!93)
- Fixed support for python3.9 (!94)
- Added support for dynamic change of datadir for plotmon (!97)
- Added support for @property as attributes of Settables/Gettables (!100)
- "unit" attr of xarray variables in dataset changed to "units" for compatibility with xarray utilities. (!101)
- Updated numpy requirement (!104)
- Updated installation intructions for MacOS #142 (!99)
- Bugfix for get tuids containing method (!106)

### Breaking changes

Please see merge request !101 for a python snippet that will make all previous datasets compliant with this breaking change!

- "unit" attr of xarray variables in dataset changed to "units" for compatibility with xarray utilities. (!101)

## 0.3.0 (2020-12-17)

- Persistence mode feature added to the plotting monitor responsible for visualization during experiments, see also tutorial 4 in the docs.
- Instrument monitor feature added to support live snapshot monitoring during experiments.
- Renaming of \[soft, hard\]-loops to \[iterative, batched\]-loops respectively.
- Adds t_start and t_stop arguments to the function get_tuids_containing in quantify.data.handling.
- Various bug fixes and improvements to documentation.

### Merged branches and closed issues

- Fix for pyqtgraph plotting and instrument monitor remote process sleeping !81.
- Plotting monitor is now running in a completely detached process !78.
- Persistence mode added to the plotting monitor !72.
- Adds explicit numpy version number (==1.19.2) requirement for windows in the setup. (!74).
- Improved documentation on how to set/get the datadirectory #100 (!71)
- Batched refactor. Closes #113 (!69).
- Instrument monitor feature added. Closes #62 (!65).
- Hot-fix for exception handling of gettable/settable in MC. Closes #101 (!64).
- Added t_start and t_stop arguments to get_tuids_containing function within quantify.data.handling. Closes #69 (!57, !62).
- Fix for the case when MC does not call finish on gettable. Closes #96 (!60).

## 0.2.0 (2020-10-16)

- Repository renamed to quantify-core.
- Scheduler functionality factored out into quantify-scheduler repository.

### Merged branches and closed issues

- !11 Advanced MC, closed #13.
- First prototype of sequencer #16 (!13), moved to quantify-scheduler.
- Documentation of sequencer datatypes #19 (!13), moved to quantify-scheduler.
- Simplified settable gettable interface #32 (!15).
- Keyboard interrupt handler for Measurement Control #20 (!12).
- Documentation for gettable and settable #27 (!14).
- Sequencer hardening and cleanup (!16), moved to quantify-scheduler.
- CZ doc updates and rudimentary CZ implementation (!18), moved to quantify-scheduler.
- Pulsar asm backend (!17), moved to quantify-scheduler.
- Minor fixes sequencer (!19), moved to quantify-scheduler.
- Utility function to get_tuids_containing #48 (!22).
- Enable modulation bugfix #42 (!23), moved to quantify-scheduler.
- Added copyright notices to source files #36 (!25).
- Custom readthedocs theme to change column width, fixes #28 (!27).
- Amplitude limit on waveforms #41 (!24), moved to quantify-scheduler.
- Pulse diagram autoscaling bufix #49 (!26), moved to quantify-scheduler.
- Implementation of adaptive measurement loops in the measurement control #24 (!21)
- Load instrument settings utility function #21, !29.
- Support for data acquisition in sequencer (!28), moved to quantify-scheduler.
- Documentation for data storage, experiment containers and dataset #7 (!20).
- Function to create a plot monitor from historical data #56 (!32).
- Bugfix for buffersize in dynamically resized dataset (!35).
- Bugfix for adaptive experiments with n return variables (!34)
- Exteneded sequencer.rst tutorial to include QRM examples (!33), moved to quantify-scheduler.
- Refactor, Moved quantify-scheduler to new repository (!37).
- Gettable return variables made consistent for multiple gettables #68 (!38).
- Contribution guidelines updated #53 (!31).
- Bugfix for unexpected behaviour in keyboard interrupt for measurements #73 (!39)
- Documentation improvements #71 (!40).
- Improvements to tutorial !41.
- Removed visualization for scheduler !43.
- Fix broken links in install and contributions !44.
- Fixes bug in TUID validator #75 (42).
- Standardize use of numpydoc accross repo #67 (!46).
- Fix for online build on readthedocs !47.
- CI hardening, base python version for tests is 3.7 (minimum version) !50.
- New data folder structure (Breaking change!) #76 (!48).
- Updated installation guide #77 (!49).
- Minor changes to RTD displaying issues (!51).
- Convert jupyter notebooks to .rst files with jupyter-execute (!52).
- Cleanup before opening repo #86 and #82 (!53)

## 0.1.1 (2020-05-25)

- Hotfix to update package label and fix PyPI

## 0.1.0 (2020-05-21)

- First release on PyPI.

---

🗈 **Note**

- \#  denotes a closed issue.
- ! denotes a merge request.
<|MERGE_RESOLUTION|>--- conflicted
+++ resolved
@@ -8,14 +8,11 @@
 
 ### Merged branches and closed issues
 
-<<<<<<< HEAD
 - Utilities - Fix bug where calling `without` to remove a key from a dict that did not have that key in the first place raises a `KeyError` (!438)
 - Visualization - If provided, InstrumentMonitor displays instrument label (!369)
-=======
 - `mk_trace_for_iq_shot` now renders nicely in documentation (!429)
 
 - Utilities - Fix bug where calling `without` to remove a key from a dict that did not have that key in the first place raises a `KeyError`
->>>>>>> fbce34e0
 
 ## 0.7.0 (2022-02-03)
 
