--- conflicted
+++ resolved
@@ -3,11 +3,8 @@
 ## Unreleased
 
 * Add functions to load and save lmfit fit results from file (!286)
-<<<<<<< HEAD
 * Allow concatenation of datasets with different names (!389)
-=======
 * Fix a memory leak due to BaseAnalysis lru_cache (!390)
->>>>>>> e4274e51
 
 ### Breaking changes
 
