--- conflicted
+++ resolved
@@ -4,19 +4,12 @@
 
 ### Breaking changes
 
-<<<<<<< HEAD
-- None
-
-### Merged branches and closed issues
-
+- MeasurementControl -  raise a `ValueError` exception if there are no setpoints (!370)
+
+### Merged branches and closed issues
+
+- Remove various old temp requirement pins (counterpart of quantify-scheduler!447) (!368)
 - Added support to SI_prefix_and_scale_factor for scaled units such as ns or GHz (!365)
-=======
-- MeasurementControl -  and raise a `ValueError` exception if there are no setpoints (!370)
-
-### Merged branches and closed issues
-
-- Remove various old temp requirement pins (counterpart of quantify-scheduler!447) (!368)
->>>>>>> 7453bcfa
 
 ## 0.6.3 (2022-08-05)
 
