#!/usr/bin/env python

"""The setup script."""

from setuptools import setup, find_packages

with open('README.rst') as readme_file:
    readme = readme_file.read()

with open('HISTORY.rst') as history_file:
    history = history_file.read()

with open('AUTHORS.rst') as authors_file:
    authors = authors_file.read()

with open('requirements_dev.txt') as test_reqs:
    test_requirements = test_reqs.read().splitlines()

requirements = [
    'qcodes',
    'numpy',
    'scipy',
    'xarray',
    'xxhash',
    'matplotlib',
    'lmfit',
<<<<<<< HEAD
    'pyqt5',
    'pyqtgraph',
    'plotly',
    'jsonschema']
=======
    'pyqtgraph',
]
>>>>>>> dd09896e

setup_requirements = ['pytest-runner', ]

setup(
    author="QBlox BV",
    python_requires='>=3.5',
    classifiers=[
        'Development Status :: 2 - Pre-Alpha',
        'Intended Audience :: Developers',
        'License :: OSI Approved :: MIT License',
        'Natural Language :: English',
        'Programming Language :: Python :: 3',
        'Programming Language :: Python :: 3.7',
        'Programming Language :: Python :: 3.8',
    ],
    description="Unified quantum computing, solid-state and pulse sequencing physical experimentation framework.",
    install_requires=requirements,
    license="MIT license",
    long_description=readme + '\n\n' + authors + '\n\n' + history,
    include_package_data=True,
    keywords='quantify',
    name='quantify',
    packages=find_packages(include=['quantify', 'quantify.*']),
    package_data={'': ['*.json']},  # ensures JSON schema are included
    setup_requires=setup_requirements,
    test_suite='tests',
    tests_require=test_requirements,
    url='https://gitlab.com/qblox/packages/software/quantify',
    version='0.1.1',
    zip_safe=False,
)<|MERGE_RESOLUTION|>--- conflicted
+++ resolved
@@ -24,15 +24,10 @@
     'xxhash',
     'matplotlib',
     'lmfit',
-<<<<<<< HEAD
     'pyqt5',
     'pyqtgraph',
     'plotly',
     'jsonschema']
-=======
-    'pyqtgraph',
-]
->>>>>>> dd09896e
 
 setup_requirements = ['pytest-runner', ]
 
