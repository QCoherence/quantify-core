--- conflicted
+++ resolved
@@ -41,27 +41,18 @@
         magn = np.array(self.dataset_processed["Magnitude"])
         delay = np.array(self.dataset_processed.x0)
         guess = mod.guess(magn, delay=delay)
-<<<<<<< HEAD
+
         fit_result = mod.fit(magn, params=guess, t=delay)
-        fit_warning = ba.check_lmfit(fit_result)
 
-        self.fit_result.update({"exp_decay_func": fit_result})
-
-        fpars = fit_result.params
-        self.quantities_of_interest["T1"] = ba.lmfit_par_to_ufloat(fpars["tau"])
-=======
-        fit_res = mod.fit(magn, params=guess, t=delay)
-
-        self.fit_results.update({"exp_decay_func": fit_res})
+        self.fit_results.update({"exp_decay_func": fit_result})
 
     def analyze_fit_results(self):
         """
         Checks fit success and populates :code:`.quantities_of_interest`.
         """
 
-        fit_res = self.fit_results["exp_decay_func"]
-        fit_warning = ba.check_lmfit(fit_res)
->>>>>>> 48235f7f
+        fit_result = self.fit_results["exp_decay_func"]
+        fit_warning = ba.wrap_text(ba.check_lmfit(fit_result))
 
         # If there is a problem with the fit, display an error message in the text box.
         # Otherwise, display the parameters as normal.
@@ -83,7 +74,7 @@
             self.quantities_of_interest["fit_success"] = False
 
         self.quantities_of_interest["T1"] = ba.lmfit_par_to_ufloat(
-            fit_res.params["tau"]
+            fit_result.params["tau"]
         )
         self.quantities_of_interest["fit_msg"] = text_msg
 
@@ -98,22 +89,13 @@
         self.axs_mpl[fig_id] = ax
 
         # Add a textbox with the fit_message
-<<<<<<< HEAD
         qpl.plot_textbox(axs, self.quantities_of_interest["fit_msg"])
-=======
-        qpl.plot_textbox(ax, ba.wrap_text(self.quantities_of_interest["fit_msg"]))
->>>>>>> 48235f7f
 
         self.dataset_processed.Magnitude.plot(ax=ax, marker=".", linestyle="")
 
         qpl.plot_fit(
-<<<<<<< HEAD
-            ax=axs,
-            fit_res=self.fit_result["exp_decay_func"],
-=======
             ax=ax,
             fit_res=self.fit_results["exp_decay_func"],
->>>>>>> 48235f7f
             plot_init=False,
         )
 
