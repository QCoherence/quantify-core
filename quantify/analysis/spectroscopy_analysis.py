# Repository: https://gitlab.com/quantify-os/quantify-core
# Licensed according to the LICENCE file on the master branch
"""Module containing spectroscopy analysis."""
import numpy as np
import matplotlib.pyplot as plt
from quantify.analysis import base_analysis as ba
from quantify.analysis import fitting_models as fm
from quantify.visualization import mpl_plotting as qpl
from quantify.visualization.SI_utilities import format_value_string


class ResonatorSpectroscopyAnalysis(ba.BaseAnalysis):
    """
    Analysis for a spectroscopy experiment of a hanger resonator.
    """

    def process_data(self):
        """
        Verifies that the data is measured as magnitude and phase and casts it to
        a dataset of complex valued transmission :math:`S_{21}`.
        """

        # y0 = amplitude, no check for the amplitude unit as the name/label is
        # often different.
        # y1 = phase in deg, this unit should always be correct
        assert self.dataset.y1.units == "deg"

        S21 = self.dataset.y0 * np.cos(
            np.deg2rad(self.dataset.y1)
        ) + 1j * self.dataset.y0 * np.sin(np.deg2rad(self.dataset.y1))
        self.dataset_processed["S21"] = S21
        self.dataset_processed.S21.attrs["name"] = "S21"
        self.dataset_processed.S21.attrs["units"] = self.dataset.y0.units
        self.dataset_processed.S21.attrs["long_name"] = "Transmission, $S_{21}$"

        self.dataset_processed["x0"] = self.dataset.x0
        self.dataset_processed = self.dataset_processed.set_coords("x0")
        # replace the default dim_0 with x0
        self.dataset_processed = self.dataset_processed.swap_dims({"dim_0": "x0"})

    def run_fitting(self):
        """
        Fits a :class:`~quantify.analysis.fitting_models.ResonatorModel` to the data.
        """

        mod = fm.ResonatorModel()

        S21 = np.array(self.dataset_processed.S21)
        freq = np.array(self.dataset_processed.x0)
        guess = mod.guess(S21, f=freq)
<<<<<<< HEAD
        fit_result = mod.fit(S21, params=guess, f=freq)
        fit_warning = ba.check_lmfit(fit_result)

        self.fit_result.update({"hanger_func_complex_SI": fit_result})

        fpars = fit_result.params
=======
        fit_res = mod.fit(S21, params=guess, f=freq)
        self.fit_results.update({"hanger_func_complex_SI": fit_res})

    def analyze_fit_results(self):
        """
        Checks fit success and populates :code:`.quantities_of_interest`.
        """
>>>>>>> 48235f7f

        fit_res = self.fit_results["hanger_func_complex_SI"]
        fit_warning = ba.check_lmfit(fit_res)

        if fit_warning is None:
            self.quantities_of_interest["fit_success"] = True
            text_msg = "Summary\n"
            text_msg += format_value_string(
                r"$Q_I$", fit_result.params["Qi"], unit="SI_PREFIX_ONLY", end_char="\n"
            )
            text_msg += format_value_string(
                r"$Q_C$", fit_result.params["Qc"], unit="SI_PREFIX_ONLY", end_char="\n"
            )
            text_msg += format_value_string(
                r"$f_{res}$", fit_result.params["fr"], unit="Hz"
            )
        else:
            text_msg = ba.wrap_text(fit_warning)
            self.quantities_of_interest["fit_success"] = False

        for parameter in ["Qi", "Qe", "Ql", "Qc", "fr"]:
            self.quantities_of_interest[parameter] = ba.lmfit_par_to_ufloat(
                fit_res.params[parameter]
            )
        self.quantities_of_interest["fit_msg"] = text_msg

    def create_figures(self):
        """
        Plots the measured and fitted transmission :math:`S_{21}` as the I and Q
        component vs frequency, the magnitude and phase vs frequency,
        and on the complex I,Q plane.
        """
        self.create_fig_s21_real_imag()
        self.create_fig_s21_magn_phase()
        self.create_fig_s21_complex()

    def create_fig_s21_real_imag(self):

        fig_id = "S21-RealImag"
        fig, axs = plt.subplots(2, 1, sharex=True)
        self.figs_mpl[fig_id] = fig
        self.axs_mpl[fig_id + "_Re"] = axs[0]
        self.axs_mpl[fig_id + "_Im"] = axs[1]

        # Add a textbox with the fit_message
        qpl.plot_textbox(axs[0], self.quantities_of_interest["fit_msg"])

        self.dataset_processed.S21.real.plot(ax=axs[0], marker=".")
        self.dataset_processed.S21.imag.plot(ax=axs[1], marker=".")

        qpl.plot_fit(
            ax=axs[0],
<<<<<<< HEAD
            fit_res=self.fit_result["hanger_func_complex_SI"],
=======
            fit_res=self.fit_results["hanger_func_complex_SI"],
>>>>>>> 48235f7f
            plot_init=True,
            range_casting="real",
        )

        qpl.plot_fit(
            ax=axs[1],
<<<<<<< HEAD
            fit_res=self.fit_result["hanger_func_complex_SI"],
=======
            fit_res=self.fit_results["hanger_func_complex_SI"],
>>>>>>> 48235f7f
            plot_init=True,
            range_casting="imag",
        )

        qpl.set_ylabel(axs[0], r"Re$(S_{21})$", self.dataset_processed.S21.units)
        qpl.set_ylabel(axs[1], r"Im$(S_{21})$", self.dataset_processed.S21.units)
        axs[0].set_xlabel("")
        qpl.set_xlabel(
            axs[1], self.dataset_processed.x0.long_name, self.dataset_processed.x0.units
        )

        qpl.set_suptitle_from_dataset(fig, self.dataset, "S21")

    def create_fig_s21_magn_phase(self):

        fig_id = "S21-MagnPhase"
        fig, axs = plt.subplots(2, 1, sharex=True)
        self.figs_mpl[fig_id] = fig
        self.axs_mpl[fig_id + "_Magn"] = axs[0]
        self.axs_mpl[fig_id + "_Phase"] = axs[1]

        # Add a textbox with the fit_message
        qpl.plot_textbox(axs[0], self.quantities_of_interest["fit_msg"])

        axs[0].plot(
            self.dataset_processed.x0, np.abs(self.dataset_processed.S21), marker="."
        )
        axs[1].plot(
            self.dataset_processed.x0,
            np.angle(self.dataset_processed.S21, deg=True),
            marker=".",
        )

        qpl.plot_fit(
            ax=axs[0],
<<<<<<< HEAD
            fit_res=self.fit_result["hanger_func_complex_SI"],
=======
            fit_res=self.fit_results["hanger_func_complex_SI"],
>>>>>>> 48235f7f
            plot_init=True,
            range_casting="abs",
        )

        qpl.plot_fit(
            ax=axs[1],
<<<<<<< HEAD
            fit_res=self.fit_result["hanger_func_complex_SI"],
=======
            fit_res=self.fit_results["hanger_func_complex_SI"],
>>>>>>> 48235f7f
            plot_init=True,
            range_casting="angle",
        )

        qpl.set_ylabel(axs[0], r"$|S_{21}|$", self.dataset_processed.S21.units)
        qpl.set_ylabel(axs[1], r"$\angle S_{21}$", "deg")
        axs[0].set_xlabel("")
        qpl.set_xlabel(
            axs[1], self.dataset_processed.x0.long_name, self.dataset_processed.x0.units
        )

        qpl.set_suptitle_from_dataset(fig, self.dataset, "S21")

    def create_fig_s21_complex(self):

        fig_id = "S21-complex"
        fig, ax = plt.subplots()
        self.figs_mpl[fig_id] = fig
        self.axs_mpl[fig_id] = ax

        # Add a textbox with the fit_message
        qpl.plot_textbox(ax, self.quantities_of_interest["fit_msg"])

        ax.plot(
            self.dataset_processed.S21.real, self.dataset_processed.S21.imag, marker="."
        )

        qpl.plot_fit_complex_plane(
            ax=ax,
<<<<<<< HEAD
            fit_res=self.fit_result["hanger_func_complex_SI"],
=======
            fit_res=self.fit_results["hanger_func_complex_SI"],
>>>>>>> 48235f7f
            plot_init=True,
        )

        qpl.set_xlabel(ax, r"Re$(S_{21})$", self.dataset_processed.S21.units)
        qpl.set_ylabel(ax, r"Im$(S_{21})$", self.dataset_processed.S21.units)

        qpl.set_suptitle_from_dataset(fig, self.dataset, "S21")<|MERGE_RESOLUTION|>--- conflicted
+++ resolved
@@ -48,25 +48,18 @@
         S21 = np.array(self.dataset_processed.S21)
         freq = np.array(self.dataset_processed.x0)
         guess = mod.guess(S21, f=freq)
-<<<<<<< HEAD
+
         fit_result = mod.fit(S21, params=guess, f=freq)
-        fit_warning = ba.check_lmfit(fit_result)
 
-        self.fit_result.update({"hanger_func_complex_SI": fit_result})
-
-        fpars = fit_result.params
-=======
-        fit_res = mod.fit(S21, params=guess, f=freq)
-        self.fit_results.update({"hanger_func_complex_SI": fit_res})
+        self.fit_results.update({"hanger_func_complex_SI": fit_result})
 
     def analyze_fit_results(self):
         """
         Checks fit success and populates :code:`.quantities_of_interest`.
         """
->>>>>>> 48235f7f
 
-        fit_res = self.fit_results["hanger_func_complex_SI"]
-        fit_warning = ba.check_lmfit(fit_res)
+        fit_result = self.fit_results["hanger_func_complex_SI"]
+        fit_warning = ba.wrap_text(ba.check_lmfit(fit_result))
 
         if fit_warning is None:
             self.quantities_of_interest["fit_success"] = True
@@ -86,7 +79,7 @@
 
         for parameter in ["Qi", "Qe", "Ql", "Qc", "fr"]:
             self.quantities_of_interest[parameter] = ba.lmfit_par_to_ufloat(
-                fit_res.params[parameter]
+                fit_result.params[parameter]
             )
         self.quantities_of_interest["fit_msg"] = text_msg
 
@@ -116,22 +109,14 @@
 
         qpl.plot_fit(
             ax=axs[0],
-<<<<<<< HEAD
-            fit_res=self.fit_result["hanger_func_complex_SI"],
-=======
             fit_res=self.fit_results["hanger_func_complex_SI"],
->>>>>>> 48235f7f
             plot_init=True,
             range_casting="real",
         )
 
         qpl.plot_fit(
             ax=axs[1],
-<<<<<<< HEAD
-            fit_res=self.fit_result["hanger_func_complex_SI"],
-=======
             fit_res=self.fit_results["hanger_func_complex_SI"],
->>>>>>> 48235f7f
             plot_init=True,
             range_casting="imag",
         )
@@ -167,22 +152,14 @@
 
         qpl.plot_fit(
             ax=axs[0],
-<<<<<<< HEAD
-            fit_res=self.fit_result["hanger_func_complex_SI"],
-=======
             fit_res=self.fit_results["hanger_func_complex_SI"],
->>>>>>> 48235f7f
             plot_init=True,
             range_casting="abs",
         )
 
         qpl.plot_fit(
             ax=axs[1],
-<<<<<<< HEAD
-            fit_res=self.fit_result["hanger_func_complex_SI"],
-=======
             fit_res=self.fit_results["hanger_func_complex_SI"],
->>>>>>> 48235f7f
             plot_init=True,
             range_casting="angle",
         )
@@ -212,11 +189,7 @@
 
         qpl.plot_fit_complex_plane(
             ax=ax,
-<<<<<<< HEAD
-            fit_res=self.fit_result["hanger_func_complex_SI"],
-=======
             fit_res=self.fit_results["hanger_func_complex_SI"],
->>>>>>> 48235f7f
             plot_init=True,
         )
 
