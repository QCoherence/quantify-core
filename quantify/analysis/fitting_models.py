--- conflicted
+++ resolved
@@ -239,7 +239,6 @@
     return amplitude * np.exp(-((t / tau) ** n_factor)) + offset
 
 
-<<<<<<< HEAD
 def exp_damp_osc_func(
     t: float,
     tau: float,
@@ -285,7 +284,8 @@
     )
     osc_decay = oscillation * np.exp(-((t / tau) ** n_factor)) + exponential_offset
     return osc_decay
-=======
+
+
 # This class is used a literal include in the docs so the pylint options are here
 # pylint: disable=empty-docstring
 # pylint: disable=abstract-method
@@ -330,7 +330,6 @@
     # We adjust these common docstrings to our docs build pipeline
     __init__.__doc__ = get_model_common_doc() + mk_seealso("cos_func")
     guess.__doc__ = get_guess_common_doc()
->>>>>>> 48235f7f
 
 
 class ResonatorModel(lmfit.model.Model):
