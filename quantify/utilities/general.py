--- conflicted
+++ resolved
@@ -63,17 +63,6 @@
     """
     Returns a set with the keys that contain `key`
 
-<<<<<<< HEAD
-    Parameters
-    -----------
-    obj: obj
-        any object
-    key:
-        the search key
-    Returns
-    -------
-    set
-=======
     Example:
 
     .. code-block:: python
@@ -94,7 +83,6 @@
     Returns
     -------
     set:
->>>>>>> b3839b36
         a new set containing the keys that match the search
     """
     return set(filter(lambda k: key in k, obj.keys()))
