--- conflicted
+++ resolved
@@ -91,7 +91,6 @@
         return json.load(f)
 
 
-<<<<<<< HEAD
 def without(d, key):
     """
     Utility that copies a dictionary exluding a specific key.
@@ -99,10 +98,10 @@
     new_d = d.copy()
     new_d.pop(key)
     return new_d
-=======
+
+
 class KeyboardFinish(KeyboardInterrupt):
     """
     Indicates the user has signalled to safely abort/finish the experiment.
     """
-    pass
->>>>>>> fa980023
+    pass