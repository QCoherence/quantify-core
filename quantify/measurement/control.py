# -----------------------------------------------------------------------------
# Description:    Module containing the MeasurementControl.
# Repository:     https://gitlab.com/quantify-os/quantify-core
# Copyright (C) Qblox BV & Orange Quantum Systems Holding BV (2020)
# -----------------------------------------------------------------------------
import time
import json
import types
from os.path import join

import numpy as np
import adaptive
from qcodes import Instrument
from qcodes import validators as vals
from qcodes.instrument.parameter import ManualParameter, InstrumentRefParameter
from qcodes.utils.helpers import NumpyJSONEncoder
<<<<<<< HEAD
from quantify.data.handling import initialize_dataset, create_exp_folder, snapshot, grow_dataset, trim_dataset
from quantify.measurement.types import Settable, Gettable, is_batched
=======
from quantify.data.handling import (
    initialize_dataset,
    create_exp_folder,
    snapshot,
    grow_dataset,
    trim_dataset,
)
from quantify.measurement.types import Settable, Gettable, is_software_controlled
>>>>>>> 12290f65


class MeasurementControl(Instrument):
    """
    Instrument responsible for controlling the data acquisition loop.

    MeasurementControl (MC) is based on the notion that every experiment consists of the following steps:

        1. Set some parameter(s)            (settable_pars)
        2. Measure some other parameter(s)  (gettable_pars)
        3. Store the data.

    Example:

        .. code-block:: python

            MC.settables(mw_source1.freq)
            MC.setpoints(np.arange(5e9, 5.2e9, 100e3))
            MC.gettables(pulsar_AQM.signal)
            dataset = MC.run(name='Frequency sweep')


    MC exists to enforce structure on experiments. Enforcing this structure allows:

        - Standardization of data storage.
        - Providing basic real-time visualization.

    MC imposes minimal constraints and allows:

    - Iterative loops, experiments in which setpoints are processed step by step.
    - Batched loops, experiments in which setpoints are processed in batches.
    - Adaptive loops, setpoints are determined based on measured values.

    """

    def __init__(self, name: str):
        """
        Creates an instance of the Measurement Control.

        Parameters
        ----------
        name : str
            name of this instrument
        """
        super().__init__(name=name)

        # Parameters are attributes that we include in logging and intend the user to change.

        self.add_parameter(
            "verbose",
            docstring="If set to True, prints to std_out during experiments.",
            parameter_class=ManualParameter,
            vals=vals.Bool(),
            initial_value=True,
        )

        self.add_parameter(
            "on_progress_callback",
            vals=vals.Callable(),
            docstring="A callback to communicate progress. This should be a "
                      "Callable accepting ints between 0 and 100 indicating percdone.",
            parameter_class=ManualParameter,
            initial_value=None,
        )

        self.add_parameter(
            "soft_avg",
            label="Number of soft averages",
            parameter_class=ManualParameter,
            vals=vals.Ints(1, int(1e8)),
            initial_value=1,
        )

        self.add_parameter(
<<<<<<< HEAD
            'instr_plotmon',
            docstring='Instrument responsible for live plotting. '
                      'Can be set to str(None) to disable live plotting.',
            parameter_class=InstrumentRefParameter)
=======
            "instr_plotmon",
            docstring="Instrument responsible for live plotting. "
            "Can be set to str(None) to disable live plotting.",
            parameter_class=InstrumentRefParameter,
        )

        # TODO: Make better docstrings for ins mon
        self.add_parameter(
            "instrument_monitor",
            docstring="Instrument responsible for live monitoring summarized snapshot. "
            "Can be set to str(None) to disable monitoring of snapshot.",
            parameter_class=InstrumentRefParameter,
            )
>>>>>>> 12290f65

        # TODO add update interval functionality.
        self.add_parameter(
            "update_interval",
            initial_value=0.1,
            docstring=(
                "Interval for updates during the data acquisition loop,"
                + " everytime more than `update_interval` time has elapsed "
                + "when acquiring new data points, data is written to file "
                + "and the live monitoring is updated."
            ),
            parameter_class=ManualParameter,
            vals=vals.Numbers(min_value=0),
        )

        # variables that are set before the start of any experiment.
        self._settable_pars = []
        self._setpoints = []
        self._gettable_pars = []

        # variables used for book keeping during acquisition loop.
        self._nr_acquired_values = 0
        self._loop_count = 0
        self._begintime = time.time()
        self._last_upd = time.time()

        # variables used for persistence and plotting
        self._dataset = None
        self._exp_folder = None
        self._plotmon_name = ""
        self._plot_info = {"2D-grid": False}


    ############################################
    # Methods used to control the measurements #
    ############################################

    def _reset(self):
        """
        Resets all experiment specific variables for a new run.
        """
        self._nr_acquired_values = 0
        self._loop_count = 0
        self._begintime = time.time()

    def _init(self, name):
        """
        Initializes MC, such as creating the Dataset, experiment folder and such.
        """
        # initialize an empty dataset
        self._dataset = initialize_dataset(
            self._settable_pars, self._setpoints, self._gettable_pars
        )

        # cannot add it as a separate (nested) dict so make it flat.
        self._dataset.attrs["name"] = name
        self._dataset.attrs.update(self._plot_info)

        self._exp_folder = create_exp_folder(
            tuid=self._dataset.attrs["tuid"], name=self._dataset.attrs["name"]
        )
        self._dataset.to_netcdf(
            join(self._exp_folder, "dataset.hdf5")
        )  # Write the empty dataset
        snap = snapshot(update=False, clean=True)  # Save a snapshot of all
        with open(join(self._exp_folder, "snapshot.json"), "w") as file:
            json.dump(snap, file, cls=NumpyJSONEncoder, indent=4)

        self._plotmon_name = self.instr_plotmon()
        if self._plotmon_name is not None and self._plotmon_name != "":
            self.instr_plotmon.get_instr().tuid(self._dataset.attrs["tuid"])
            # if the timestamp has changed, this will initialize the monitor
            self.instr_plotmon.get_instr().update()

        # TODO: This doesn't seem the best way to update. Blind copy and paste from plotmon
        self._instrument_monitor_name = self.instrument_monitor()
        if self._instrument_monitor_name is not None and self._instrument_monitor_name != "":
            self.instrument_monitor.get_instr().name
            self.instrument_monitor.get_instr().update()


    def run(self, name: str = ""):
        """
        Starts a data acquisition loop.

        Parameters
        ----------
        name : str
            Name of the measurement. This name is included in the name of the data files.
        Returns
        -------
        :class:`xarray.Dataset`
            the dataset
        """

        self._reset()
        self._init(name)

        self._prepare_settables()

        try:
            if self._is_batched:
                self._run_batched()
            else:
                self._run_iterative()
        except KeyboardInterrupt:
            print("\nInterrupt signaled, exiting gracefully...")

        self._dataset.to_netcdf(
            join(self._exp_folder, "dataset.hdf5")
        )  # Wrap up experiment and store data
        self._finish()
        self._plot_info = {
            "2D-grid": False
        }  # reset the plot info for the next experiment.
        self.soft_avg(1)  # reset software averages back to 1

        return self._dataset

    def run_adaptive(self, name, params):
        """
        Starts a data acquisition loop using an adaptive function.

        .. warning ::
            The functionality of this mode can be complex - it is recommended to read the relevant long form
            documentation.

        Parameters
        ----------
        name : str
            Name of the measurement. This name is included in the name of the data files.
        params : dict
            Key value parameters describe the adaptive function to use, and any further parameters for that function.
        Returns
        -------
        :class:`xarray.Dataset`
            the dataset
        """

        def measure(vec) -> float:
            if len(self._dataset["y0"]) == self._nr_acquired_values:
                self._dataset = grow_dataset(self._dataset)

            #  1D sweeps return single values, wrap in a list
            if np.isscalar(vec):
                vec = [vec]

<<<<<<< HEAD
            self._iterative_set_and_get(vec, self._nr_acquired_values)
            ret = self._dataset['y0'].values[self._nr_acquired_values]
=======
            self._soft_set_and_get(vec, self._nr_acquired_values)
            ret = self._dataset["y0"].values[self._nr_acquired_values]
>>>>>>> 12290f65
            self._nr_acquired_values += 1
            self._update("Running adaptively")
            return ret

        def subroutine():
            self._prepare_settables()
            self._prepare_gettable()

            adaptive_function = params.get("adaptive_function")
            af_pars_copy = dict(params)

            # leveraging the adaptive library
            if isinstance(adaptive_function, type) and issubclass(
                adaptive_function, adaptive.learner.BaseLearner
            ):
                goal = af_pars_copy["goal"]
                unusued_pars = ["adaptive_function", "goal"]
                for unusued_par in unusued_pars:
                    af_pars_copy.pop(unusued_par, None)
                learner = adaptive_function(measure, **af_pars_copy)
                adaptive.runner.simple(learner, goal)

            # free function
            if isinstance(adaptive_function, types.FunctionType):
                unused_pars = ["adaptive_function"]
                for unused_par in unused_pars:
                    af_pars_copy.pop(unused_par, None)
                adaptive_function(measure, **af_pars_copy)

        if self.soft_avg() != 1:
            raise ValueError(
                "software averaging not allowed in adaptive loops; currently set to {}.".format(
                    self.soft_avg()
                )
            )

        self._reset()
        self.setpoints(
            np.empty((64, len(self._settable_pars)))
        )  # block out some space in the dataset
        self._init(name)
        try:
            subroutine()
        except KeyboardInterrupt:
            print("\nInterrupt signaled, exiting gracefully...")

        self._finish()
        self._dataset = trim_dataset(self._dataset)
        self._dataset.to_netcdf(
            join(self._exp_folder, "dataset.hdf5")
        )  # Wrap up experiment and store data
        return self._dataset

    def _run_iterative(self):
        while self._get_fracdone() < 1.0:
            self._prepare_gettable()
            for row in self._setpoints:
                self._iterative_set_and_get(row, self._curr_setpoint_idx())
                self._nr_acquired_values += 1
                self._update()
            self._loop_count += 1

    def _run_batched(self):
        while self._get_fracdone() < 1.0:
            setpoint_idx = self._curr_setpoint_idx()
            for i, spar in enumerate(self._settable_pars):
                spar.set(self._setpoints[setpoint_idx:, i])
            self._prepare_gettable()

            y_off = 0
            for gpar in self._gettable_pars:
                new_data = gpar.get()  # can return (N, M)
                # if we get a simple array, shape it to (1, M)
                if len(np.shape(new_data)) == 1:
                    new_data = new_data.reshape(1, (len(new_data)))

                for row in new_data:
                    slice_len = setpoint_idx + len(row)  # the slice we will be updating
                    old_vals = self._dataset["y{}".format(y_off)].values[
                        setpoint_idx:slice_len
                    ]
                    old_vals[
                        np.isnan(old_vals)
                    ] = 0  # will be full of NaNs on the first iteration, change to 0
                    self._dataset["y{}".format(y_off)].values[
                        setpoint_idx:slice_len
                    ] = self._build_data(row, old_vals)
                    y_off += 1
                self._nr_acquired_values += np.shape(new_data)[1]
            self._update()

    def _build_data(self, new_data, old_data):
        if self.soft_avg() == 1:
            return old_data + new_data
        else:
            return (new_data + old_data * self._loop_count) / (1 + self._loop_count)

    def _iterative_set_and_get(self, setpoints: np.ndarray, idx: int):
        """
        Processes one row of setpoints. Sets all settables, gets all gettables, encodes new data in dataset

        .. note ::
            Note: some lines in this function are redundant depending on mode (sweep vs adaptive). Specifically
                - in sweep, the x dimensions are already filled
                - in adaptive, soft_avg is always 1
        """
        # set all individual setparams
        for setpar_idx, (spar, spt) in enumerate(zip(self._settable_pars, setpoints)):
            self._dataset["x{}".format(setpar_idx)].values[idx] = spt
            spar.set(spt)  # TODO add smartness to avoid setting if unchanged
        # get all data points
        y_offset = 0
        for gpar in self._gettable_pars:
            new_data = gpar.get()
            # if the gettable returned a float, cast to list
            if np.isscalar(new_data):
                new_data = [new_data]
            # iterate through the data list, each element is different y for these x coordinates
            for val in new_data:
                old_val = self._dataset["y{}".format(y_offset)].values[idx]
                if self.soft_avg() == 1 or np.isnan(old_val):
                    self._dataset["y{}".format(y_offset)].values[idx] = val
                else:
                    averaged = (val + old_val * self._loop_count) / (
                        1 + self._loop_count
                    )
                    self._dataset["y{}".format(y_offset)].values[idx] = averaged
                y_offset += 1

    ############################################
    # Methods used to control the measurements #
    ############################################

    def _update(self, print_message: str = None):
        """
        Do any updates to/from external systems, such as saving, plotting, checking for interrupts etc.
        """
<<<<<<< HEAD
        update = time.time() - self._last_upd > self.update_interval() \
                 or self._nr_acquired_values == self._max_setpoints
=======
        update = (
            time.time() - self._last_upd > self.update_interval()
            or self._nr_acquired_values == self._max_setpoints
        )
>>>>>>> 12290f65
        if update:
            self.print_progress(print_message)
            self._dataset.to_netcdf(join(self._exp_folder, "dataset.hdf5"))
            if self._plotmon_name is not None and self._plotmon_name != "":
                self.instr_plotmon.get_instr().update()

            if self._instrument_monitor_name is not None and self._instrument_monitor_name != "":
                self.instrument_monitor.get_instr().update()

            self._last_upd = time.time()

    def _call_if_has_method(self, obj, method: str):
        """
        Calls the ``method`` of the ``obj`` if it has it
        """
        prepare_method = getattr(obj, method, lambda: None)
        prepare_method()

    def _prepare_gettable(self):
        """
        Call prepare() on the Gettable, if prepare() exists
        """
        for getpar in self._gettable_pars:
            self._call_if_has_method(getpar, "prepare")

    def _prepare_settables(self):
        """
        Call prepare() on all Settable, if prepare() exists
        """
        for setpar in self._settable_pars:
            self._call_if_has_method(setpar, "prepare")

    def _finish(self):
        """
        Call finish() on all Settables and Gettables, if finish() exists
        """
        for par in self._gettable_pars + self._settable_pars:
            self._call_if_has_method(par, "finish")

    @property
<<<<<<< HEAD
    def _is_batched(self) -> bool:
        if any(is_batched(gpar) for gpar in self._gettable_pars):
            if not all(is_batched(gpar) for gpar in self._gettable_pars):
                raise Exception("Control mismatch; all Gettables must have the same Control Mode")
=======
    def _is_soft(self):
        """
        Whether this MeasurementControl controls data stepping
        """
        if any(is_software_controlled(gpar) for gpar in self._gettable_pars):
            if not all(is_software_controlled(gpar) for gpar in self._gettable_pars):
                raise Exception(
                    "Control mismatch; all Gettables must have the same Control Mode"
                )
>>>>>>> 12290f65
            return True
        return False

    @property
    def _max_setpoints(self) -> int:
        """
        The total number of setpoints to examine
        """
        return len(self._setpoints) * self.soft_avg()

    def _curr_setpoint_idx(self) -> int:
        """
        Current position through the sweep

        Returns
        -------
        int
            setpoint_idx
        """
        acquired = self._nr_acquired_values
        setpoint_idx = acquired % len(self._setpoints)
        self._loop_count = acquired // len(self._setpoints)
        return setpoint_idx

    def _get_fracdone(self) -> float:
        """
        Returns the fraction of the experiment that is completed.
        """
        return self._nr_acquired_values / self._max_setpoints

    def print_progress(self, progress_message: str = None):
        percdone = self._get_fracdone() * 100
        elapsed_time = time.time() - self._begintime
        if not progress_message:
            progress_message = (
                "\r {percdone}% completed \telapsed time: "
                "{t_elapsed}s \ttime left: {t_left}s".format(
                    percdone=int(percdone),
                    t_elapsed=round(elapsed_time, 1),
                    t_left=round((100.0 - percdone) / percdone * elapsed_time, 1)
                    if percdone != 0
                    else "",
                )
            )
        if self.on_progress_callback() is not None:
            self.on_progress_callback()(percdone)
        if percdone != 100:
            end_char = ""
        else:
            end_char = "\n"
        if self.verbose():
            print("\r", progress_message, end=end_char)

    ####################################
    # Non-parameter get/set functions  #
    ####################################

    def settables(self, settable_pars):
        """
        Define the settable parameters for the acquisition loop.

        The :class:`~quantify.measurement.Settable` helper class defines the requirements for a Settable object.

        Parameters
        ---------
        settable_pars
            parameter(s) to be set during the acquisition loop, accepts a list or tuple of multiple Settable objects
            or a single Settable object.
        """
        # for native nD compatibility we treat this like a list of settables.
        if not isinstance(settable_pars, (list, tuple)):
            settable_pars = [settable_pars]

        self._settable_pars = []
        for settable in settable_pars:
            self._settable_pars.append(Settable(settable))

    def setpoints(self, setpoints):
        """
        Set setpoints that determine values to be set in acquisition loop.

        .. tip::

            Use :code:`np.colstack((x0, x1))` to reshape multiple
            1D arrays when setting multiple setables.

        Parameters
        ----------
        setpoints : :class:`numpy.ndarray`
            An array that defines the values to loop over in the experiment.
            The shape of the array has to be either (N,) (N,1) for a 1D loop or (N, M) in the case of an MD loop.
        """
        if len(np.shape(setpoints)) == 1:
            setpoints = setpoints.reshape((len(setpoints), 1))
        self._setpoints = setpoints

        # set to False whenever new setpoints are defined.
        # this gets updated after calling setpoints_2D.
        self._plot_info["2D-grid"] = False

    def setpoints_grid(self, setpoints):
        """
        Set a setpoint grid that determine values to be set in the acquisition loop. Updates the setpoints in a grid
        by repeating the setpoints M times and filling the second column with tiled values.

        Parameters
        ----------
        setpoints : list
            The values to loop over in the experiment. The grid is reshaped in this order.
        """
        if len(setpoints) == 2:
            self._plot_info["xlen"] = len(setpoints[0])
            self._plot_info["ylen"] = len(setpoints[1])
            self._plot_info["2D-grid"] = True
        self._setpoints = tile_setpoints_grid(setpoints)

    def gettables(self, gettable_pars):
        """
        Define the parameters to be acquired during the acquisition loop.

        The :class:`~quantify.measurement.Gettable` helper class defines the requirements for a Gettable object.

        Parameters
        ----------
        gettable_pars
            parameter(s) to be get during the acquisition loop, accepts:
                 - list or tuple of multiple Gettable objects
                 - a single Gettable object
        """
        if not isinstance(gettable_pars, (list, tuple)):
            gettable_pars = [gettable_pars]

        self._gettable_pars = []
        for gpar in gettable_pars:
            self._gettable_pars.append(Gettable(gpar))


def tile_setpoints_grid(setpoints):
    """
    Tile setpoints into an n-dimensional grid.

    .. warning ::

        using this method typecasts all values into the same type. This may lead to validator errors when setting
        e.g., a float instead of an int.

    Parameters
    ----------
    setpoints : list(:class:`numpy.ndarray`)
        A list of arrays that defines the values to loop over in the experiment. The grid is reshaped in this order.
    Returns
    -------
    :class:`numpy.ndarray`
        an array with repeated x-values and tiled xn-values.
    """
    xn = setpoints[0].reshape((len(setpoints[0]), 1))
    for setpoints_n in setpoints[1:]:
        curr_l = len(xn)
        new_l = len(setpoints_n)
        col_stack = []
        for i in range(0, np.size(xn, 1)):
            col_stack.append(np.tile(xn[:, i], new_l))
        col_stack.append(np.repeat(setpoints_n, curr_l))
        xn = np.column_stack(col_stack)
    return xn<|MERGE_RESOLUTION|>--- conflicted
+++ resolved
@@ -14,10 +14,6 @@
 from qcodes import validators as vals
 from qcodes.instrument.parameter import ManualParameter, InstrumentRefParameter
 from qcodes.utils.helpers import NumpyJSONEncoder
-<<<<<<< HEAD
-from quantify.data.handling import initialize_dataset, create_exp_folder, snapshot, grow_dataset, trim_dataset
-from quantify.measurement.types import Settable, Gettable, is_batched
-=======
 from quantify.data.handling import (
     initialize_dataset,
     create_exp_folder,
@@ -25,8 +21,7 @@
     grow_dataset,
     trim_dataset,
 )
-from quantify.measurement.types import Settable, Gettable, is_software_controlled
->>>>>>> 12290f65
+from quantify.measurement.types import Settable, Gettable, is_batched
 
 
 class MeasurementControl(Instrument):
@@ -101,15 +96,9 @@
         )
 
         self.add_parameter(
-<<<<<<< HEAD
-            'instr_plotmon',
-            docstring='Instrument responsible for live plotting. '
-                      'Can be set to str(None) to disable live plotting.',
-            parameter_class=InstrumentRefParameter)
-=======
             "instr_plotmon",
             docstring="Instrument responsible for live plotting. "
-            "Can be set to str(None) to disable live plotting.",
+                      "Can be set to str(None) to disable live plotting.",
             parameter_class=InstrumentRefParameter,
         )
 
@@ -120,7 +109,6 @@
             "Can be set to str(None) to disable monitoring of snapshot.",
             parameter_class=InstrumentRefParameter,
             )
->>>>>>> 12290f65
 
         # TODO add update interval functionality.
         self.add_parameter(
@@ -268,13 +256,8 @@
             if np.isscalar(vec):
                 vec = [vec]
 
-<<<<<<< HEAD
             self._iterative_set_and_get(vec, self._nr_acquired_values)
-            ret = self._dataset['y0'].values[self._nr_acquired_values]
-=======
-            self._soft_set_and_get(vec, self._nr_acquired_values)
             ret = self._dataset["y0"].values[self._nr_acquired_values]
->>>>>>> 12290f65
             self._nr_acquired_values += 1
             self._update("Running adaptively")
             return ret
@@ -412,15 +395,10 @@
         """
         Do any updates to/from external systems, such as saving, plotting, checking for interrupts etc.
         """
-<<<<<<< HEAD
-        update = time.time() - self._last_upd > self.update_interval() \
-                 or self._nr_acquired_values == self._max_setpoints
-=======
         update = (
             time.time() - self._last_upd > self.update_interval()
-            or self._nr_acquired_values == self._max_setpoints
-        )
->>>>>>> 12290f65
+                 or self._nr_acquired_values == self._max_setpoints
+        )
         if update:
             self.print_progress(print_message)
             self._dataset.to_netcdf(join(self._exp_folder, "dataset.hdf5"))
@@ -461,22 +439,12 @@
             self._call_if_has_method(par, "finish")
 
     @property
-<<<<<<< HEAD
     def _is_batched(self) -> bool:
         if any(is_batched(gpar) for gpar in self._gettable_pars):
             if not all(is_batched(gpar) for gpar in self._gettable_pars):
-                raise Exception("Control mismatch; all Gettables must have the same Control Mode")
-=======
-    def _is_soft(self):
-        """
-        Whether this MeasurementControl controls data stepping
-        """
-        if any(is_software_controlled(gpar) for gpar in self._gettable_pars):
-            if not all(is_software_controlled(gpar) for gpar in self._gettable_pars):
                 raise Exception(
                     "Control mismatch; all Gettables must have the same Control Mode"
                 )
->>>>>>> 12290f65
             return True
         return False
 
