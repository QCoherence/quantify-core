--- conflicted
+++ resolved
@@ -148,29 +148,6 @@
     return exp_folder
 
 
-<<<<<<< HEAD
-=======
-def is_valid_dset(dset: xr.Dataset):
-    """
-    Verifies if dset adheres to quantify Dataset specification.
-
-    Args:
-        dset (:class:`xarray.Dataset`): the dataset
-
-    Returns:
-        bool
-
-    Raises:
-        TypeError: the dataset is not of type :class:`xarray.Dataset`
-    """
-    if not isinstance(dset, xr.Dataset):
-        raise TypeError
-    TUID.is_valid(dset.attrs['tuid'])
-
-    return True
-
-
->>>>>>> fe365abc
 def initialize_dataset(setable_pars, setpoints, getable_pars):
     """
     Initialize an empty dataset based on setable_pars, setpoints and getable_pars
