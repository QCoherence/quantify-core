import os
import inspect
import json
import logging
from qcodes.utils.helpers import NumpyJSONEncoder
from columnar import columnar
from qcodes import Instrument
from collections import Counter
import numpy as np
from quantify.data.handling import gen_tuid, create_exp_folder
from quantify.utilities.general import make_hash, without, import_func_from_string


INSTRUCTION_CLOCK_TIME = 4  # 250MHz processor


def pulsar_assembler_backend(schedule, tuid=None, configure_hardware=False):
    """
    Create sequencer configuration files for multiple Qblox pulsar modules.

    Sequencer configuration files contain assembly, a waveform dictionary and the
    parameters to be configured for every pulsar sequencer.

    The sequencer configuration files are stored in the quantify datadir (see :func:`~quantify.data.handling.get_datadir`)


    Parameters
    ------------
    schedule : :class:`~quantify.sequencer.types.Schedule` :
        The schedule to convert into assembly.

    tuid : :class:`~quantify.data.types.TUID` :
        a tuid of the experiment the schedule belongs to. If set to None, a new TUID will be generated to store
        the sequencer configuration files.

    configure_hardware : bool
        if True will configure the hardware to run the specified schedule.

    Returns
    ----------
    config_dict : dict
        a dictionary containing


    .. note::

        Currently only supports the Pulsar_QCM module.
        Does not yet support the Pulsar_QRM module.
    """

    for pls_idx, t_constr in enumerate(schedule.timing_constraints):
        op = schedule.operations[t_constr['operation_hash']]

        if len(op['pulse_info']) == 0:
            # this exception is raised when no pulses have been added yet.
            raise ValueError('Operation {} has no pulse info'.format(op))

        for p in op['pulse_info']:

            t0 = t_constr['abs_time']+p['t0']
            pulse_id = make_hash(without(p, 't0'))

            if p['channel'] is None:
                continue  # pulses with None channel will be ignored by this backend

            # Assumes the channel exists in the resources available to the schedule
            if p['channel'] not in schedule.resources.keys():
                raise KeyError('Resource "{}" not available in "{}"'.format(
                    p['channel'], schedule))

            ch = schedule.resources[p['channel']]
            ch.timing_tuples.append((int(t0*ch['sampling_rate']), pulse_id))

            # determine waveform
            if pulse_id not in ch.pulse_dict.keys():
                # TODO: configure the settings (modulation freq etc. for each seqeuncer)

                # the pulsar backend makes use of real-time pulse modulation
                t = np.arange(0, 0+p['duration'], 1/ch['sampling_rate'])
                wf_func = import_func_from_string(p['wf_func'])

                # select the arguments for the waveform function that are present in pulse info
                par_map = inspect.signature(wf_func).parameters
                wf_kwargs = {}
                for kw in par_map.keys():
                    if kw in p.keys():
                        wf_kwargs[kw] = p[kw]
                # Calculate the numerical waveform using the wf_func
                wf = wf_func(t=t, **wf_kwargs)
                ch.pulse_dict[pulse_id] = wf

    # Creating the files
    if tuid is None:
        tuid = gen_tuid()
    # Should use the folder of the matching file if tuid already exists
    exp_folder = create_exp_folder(tuid=tuid, name=schedule.name+'_schedule')
    seq_folder = os.path.join(exp_folder, 'schedule')
    os.makedirs(seq_folder, exist_ok=True)

    # Find the longest running schedule (other sequences must wait before repeating to stay in sync)
    # todo shame to sort the timing_tuples again here
    max_sequence_duration = 0
    for resource in schedule.resources.values():
        if hasattr(resource, 'timing_tuples') and resource.timing_tuples:
            final_pulse = sorted(resource.timing_tuples)[-1]
            final_timing = final_pulse[0] + len(resource.pulse_dict[final_pulse[1]])
            max_sequence_duration = final_timing if final_timing > max_sequence_duration else max_sequence_duration

    # Convert timing tuples and pulse dicts for each seqeuncer into assembly configs
    config_dict = {}
    for resource in schedule.resources.values():
        if hasattr(resource, 'timing_tuples'):
            seq_cfg = generate_sequencer_cfg(
                pulse_info=resource.pulse_dict,
                timing_tuples=sorted(resource.timing_tuples),
                sequence_duration=max_sequence_duration)
            seq_cfg['instr_cfg'] = resource.data

            seq_fn = os.path.join(
                seq_folder, '{}_sequencer_cfg.json'.format(resource.name))
            with open(seq_fn, 'w') as f:
                json.dump(seq_cfg, f, cls=NumpyJSONEncoder, indent=4)
            config_dict[resource.name] = seq_fn

    if configure_hardware:
        configure_pulsar_sequencers(config_dict)

    # returns a dict of sequencer names as keys with json filenames as values.
    # add bool option to program immediately?
    return config_dict


def configure_pulsar_sequencers(config_dict: dict):
    """
    Configures multiple pulsar modules based on a configuration dictionary.

    Parameters
    ------------
    config_dict: dict
        Dictionary with resource_names as keys and filenames of sequencer config json files as values.
    """

    for resource, config_fn in config_dict.items():
        with open(config_fn) as seq_config:
            data = json.load(seq_config)
            instr_cfg = data['instr_cfg']
            qcm = Instrument.find_instrument(instr_cfg['instrument_name'])

            if instr_cfg['seq_idx'] == 0:
                # configure settings
                qcm.set('sequencer{}_mod_enable'.format(
                    instr_cfg['seq_idx']), instr_cfg['mod_enable'])
                qcm.set('sequencer{}_nco_freq'.format(
                    instr_cfg['seq_idx']), instr_cfg['nco_freq'])
                qcm.set('sequencer{}_cont_mode_en'.format(
                    instr_cfg['seq_idx']), False)
                qcm.set('sequencer{}_cont_mode_waveform_idx'.format(
                    instr_cfg['seq_idx']), 0)
                qcm.set('sequencer{}_upsample_rate'.format(
                    instr_cfg['seq_idx']), 0)

                # configure sequencer
                qcm.set('sequencer{}_waveforms_and_program'.format(instr_cfg['seq_idx']),
                        config_fn)
            else:
                logging.warning(
                    'Not Implemented, awaiting driver for more than one seqeuncer')


def build_waveform_dict(pulse_info):
    """
    Allocates numerical pulse representation to indices and formats for sequencer JSON.

    Args:
        pulse_info (dict): Pulse ID to array-like numerical representation

    Returns:
        Dictionary mapping pulses to numerical representation and memory index
    """
    sequencer_cfg = {"waveforms": {}}
    idx_offset = 0
    for idx, (pulse_id, data) in enumerate(pulse_info.items()):
        arr = np.array(data)

        I = arr.real
        Q = arr.imag
        # real-valued arrays automatically evaluate to an array of zeros

        sequencer_cfg["waveforms"]["{}_I".format(pulse_id)] = {
            "data": I,
            "index": idx + idx_offset
        }
        idx_offset += 1
        sequencer_cfg["waveforms"]["{}_Q".format(pulse_id)] = {
            "data": Q,
            "index": idx + idx_offset
        }
    return sequencer_cfg


def check_pulse_long_enough(duration):
    return duration >= INSTRUCTION_CLOCK_TIME


def build_q1asm(timing_tuples, pulse_dict):
    """
    Converts operations and waveforms to a q1asm program. This function verifies these hardware based constraints:

        * Each pulse must run for at least the INSTRUCTION_CLOCK_TIME
        * Each operation must have a timing separation of at least INSTRUCTION_CLOCK_TIME

    .. warning:
        The above restrictions apply to any generated WAIT instructions.

    Args:
        timing_tuples (list): A sorted list of tuples matching timings to pulse_IDs.
        pulse_dict (dict): pulse_IDs to numerical waveforms with registered index in waveform memory.
        sequence_duration (int): maximum runtime of this sequence

    Returns:
        A q1asm program in a string.
    """

    def get_pulse_runtime(pulse_id):
        return len(pulse_dict["{}_I".format(pulse_id)]['data'])

    def get_pulse_finish_time(pulse_idx):
        start_time = timing_tuples[pulse_idx][0]
        runtime = get_pulse_runtime(timing_tuples[pulse_idx][1])
        return start_time + runtime

    rows = []
    rows.append(['start:', 'move', '{},R0'.format(
        len(pulse_dict)), '#Waveform count register'])

    if timing_tuples and get_pulse_finish_time(-1) > sequence_duration:
        raise ValueError("Provided sequence_duration '{}' is less than the total runtime of this sequence ({})."
                         .format(sequence_duration, get_pulse_finish_time(-1)))

    previous = None  # previous pulse
    clock = 0  # current execution time
    labels = Counter()  # for unique labels, suffixed with a count in the case of repeats
    for timing, pulse_id in timing_tuples:
        # check each operation has the minimum required timing
        if previous and not check_pulse_long_enough(timing - previous[0]):
            raise ValueError("Timings '{}' and '{}' are too close (must be at least {} ns)"
                             .format(previous[0], timing, INSTRUCTION_CLOCK_TIME))

        # check if we must wait before beginning our next section
        wait_duration = timing - clock
        if previous and wait_duration > 0:
            # if the previous operation is not contiguous to the current, we must wait for period
            # check this period is at least the minimum time
            if not check_pulse_long_enough(wait_duration):
<<<<<<< HEAD
                previous_duration = len(
                    pulse_dict['{}_I'.format(previous[1])]['data'])
=======
                previous_duration = get_pulse_runtime(previous[1])
>>>>>>> 14013c61
                raise ValueError("Insufficient wait period between pulses '{}' and '{}' with timings '{}' and '{}'."
                                 "{} has a duration of {} ns necessitating a wait of duration {} ns "
                                 "(must be at least {} ns)."
                                 .format(previous[1], pulse_id, previous[0], timing, pulse_id, previous_duration,
                                         wait_duration, INSTRUCTION_CLOCK_TIME))

            # FIXME: split the wait instruction here
            # print('*'*80)
            # while wait_duration > 65535:
            #     rows.append(['', 'wait', '{}'.format(65500), '#Wait'])
            #     wait_duration -= 65500
            #     print(wait_duration)

            rows.append(['', 'wait', '{}'.format(wait_duration), '#Wait'])
            print('*'*80)

        I = pulse_dict["{}_I".format(pulse_id)]['index']
        Q = pulse_dict["{}_Q".format(pulse_id)]['index']

        rows.append(['', '', '', ''])
        label = '{}_{}'.format(pulse_id, labels[pulse_id])
        labels.update([pulse_id])
<<<<<<< HEAD
        # duration in nanoseconds, QCM sample rate is 1Gsps
        duration = len(pulse_dict["{}_I".format(pulse_id)]['data'])
=======
        duration = get_pulse_runtime(pulse_id)  # duration in nanoseconds, QCM sample rate is 1Gsps
>>>>>>> 14013c61
        # ensure pulse runs for at least the minimum time
        if not check_pulse_long_enough(duration):
            raise ValueError("Pulse '{}' at timing '{}' is too short (must be at least {} ns)"
                             .format(pulse_id, timing, INSTRUCTION_CLOCK_TIME))
        rows.append([' '*20, 'play', '{},{},{}'.format(
            I, Q, duration), '#Play {}'.format(pulse_id)])

        previous = (timing, pulse_id)
        clock += duration + wait_duration

    # check if we must wait to sync up with fellow sequencers
    final_wait = sequence_duration - clock
    if final_wait > 0:
        if not check_pulse_long_enough(final_wait):
            finish_time = get_pulse_finish_time(-1)
            raise ValueError("Insufficient sync time")
        rows.append(['', 'wait', '{}'.format(final_wait), '#Sync with other sequencers'])

    rows.append(['', 'jmp', '@start', '#Loop back to start'])

    table = columnar(rows, no_borders=True)
    return table


def generate_sequencer_cfg(pulse_info, timing_tuples, sequence_duration: int):
    """
    Generate a JSON compatible dictionary for defining a sequencer configuration. Contains a list of waveforms and a
    program in a q1asm string.

    Args:
        pulse_info (dict): mapping of pulse IDs to numerical waveforms
        timing_tuples (list): time ordered list of tuples containing the absolute starting time and pulse ID
        sequence_duration (int): maximum runtime of this sequence

    Returns:
        Sequencer configuration
    """
    cfg = build_waveform_dict(pulse_info)
    cfg['program'] = build_q1asm(timing_tuples, cfg['waveforms'], sequence_duration)
    return cfg<|MERGE_RESOLUTION|>--- conflicted
+++ resolved
@@ -202,7 +202,7 @@
     return duration >= INSTRUCTION_CLOCK_TIME
 
 
-def build_q1asm(timing_tuples, pulse_dict):
+def build_q1asm(timing_tuples, pulse_dict, sequence_duration):
     """
     Converts operations and waveforms to a q1asm program. This function verifies these hardware based constraints:
 
@@ -252,12 +252,7 @@
             # if the previous operation is not contiguous to the current, we must wait for period
             # check this period is at least the minimum time
             if not check_pulse_long_enough(wait_duration):
-<<<<<<< HEAD
-                previous_duration = len(
-                    pulse_dict['{}_I'.format(previous[1])]['data'])
-=======
                 previous_duration = get_pulse_runtime(previous[1])
->>>>>>> 14013c61
                 raise ValueError("Insufficient wait period between pulses '{}' and '{}' with timings '{}' and '{}'."
                                  "{} has a duration of {} ns necessitating a wait of duration {} ns "
                                  "(must be at least {} ns)."
@@ -270,9 +265,9 @@
             #     rows.append(['', 'wait', '{}'.format(65500), '#Wait'])
             #     wait_duration -= 65500
             #     print(wait_duration)
+            # print('*'*80)
 
             rows.append(['', 'wait', '{}'.format(wait_duration), '#Wait'])
-            print('*'*80)
 
         I = pulse_dict["{}_I".format(pulse_id)]['index']
         Q = pulse_dict["{}_Q".format(pulse_id)]['index']
@@ -280,12 +275,8 @@
         rows.append(['', '', '', ''])
         label = '{}_{}'.format(pulse_id, labels[pulse_id])
         labels.update([pulse_id])
-<<<<<<< HEAD
-        # duration in nanoseconds, QCM sample rate is 1Gsps
-        duration = len(pulse_dict["{}_I".format(pulse_id)]['data'])
-=======
+
         duration = get_pulse_runtime(pulse_id)  # duration in nanoseconds, QCM sample rate is 1Gsps
->>>>>>> 14013c61
         # ensure pulse runs for at least the minimum time
         if not check_pulse_long_enough(duration):
             raise ValueError("Pulse '{}' at timing '{}' is too short (must be at least {} ns)"
